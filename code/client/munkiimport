#!/usr/bin/python
# encoding: utf-8
#
# Copyright 2010-2016 Greg Neagle.
#
# Licensed under the Apache License, Version 2.0 (the 'License');
# you may not use this file except in compliance with the License.
# You may obtain a copy of the License at
#
#      https://www.apache.org/licenses/LICENSE-2.0
#
# Unless required by applicable law or agreed to in writing, software
# distributed under the License is distributed on an 'AS IS' BASIS,
# WITHOUT WARRANTIES OR CONDITIONS OF ANY KIND, either express or implied.
# See the License for the specific language governing permissions and
# limitations under the License.

"""
munkiimport

Created by Greg Neagle on 2010-09-29.

Assists with importing installer items into the munki repo
"""
import ctypes
import os
import readline
import subprocess
import sys
import time
import thread

from ctypes.util import find_library
from optparse import OptionParser, BadOptionError, AmbiguousOptionError

from munkilib import iconutils
from munkilib import munkicommon
from munkilib import FoundationPlist
from munkilib import Repo

if 'libedit' in readline.__doc__:
    # readline module was compiled against libedit
    LIBEDIT = ctypes.cdll.LoadLibrary(find_library('libedit'))
else:
    LIBEDIT = None


def raw_input_with_default(prompt, default_text):
    '''A nasty, nasty hack to get around Python readline limitations under
    OS X. Gives us editable default text for munkiimport choices'''
    
    def insert_default_text(prompt, text):
        '''Helper function'''
        time.sleep(0.01)
        LIBEDIT.rl_set_prompt(prompt)
        readline.insert_text(text)
        LIBEDIT.rl_forced_update_display()

    readline.clear_history()
    if not default_text:
        return unicode(raw_input(prompt), encoding=sys.stdin.encoding)
    elif LIBEDIT:
        # readline module was compiled against libedit
        thread.start_new_thread(insert_default_text, (prompt, default_text))
        return unicode(raw_input(), encoding=sys.stdin.encoding)
    else:
        readline.set_startup_hook(lambda: readline.insert_text(default_text))
        try:
            return unicode(raw_input(prompt), encoding=sys.stdin.encoding)
        finally:
            readline.set_startup_hook()


class PassThroughOptionParser(OptionParser):
    """
    An unknown option pass-through implementation of OptionParser.

    When unknown arguments are encountered, bundle with largs and try again,
    until rargs is depleted.

    sys.exit(status) will still be called if a known argument is passed
    incorrectly (e.g. missing arguments or bad argument types, etc.)
    """
    def _process_args(self, largs, rargs, values):
        while rargs:
            try:
                OptionParser._process_args(self, largs, rargs, values)
            except (BadOptionError, AmbiguousOptionError), err:
                largs.append(err.opt_str)
    def format_epilog(self, formatter):
        if not self.epilog:
            self.epilog = ""
        return self.epilog


def make_dmg(pkgpath):
    """Wraps a non-flat package into a disk image.
    Returns path to newly-created disk image."""

    pkgname = os.path.basename(pkgpath)
    print 'Making disk image containing %s...' % pkgname
    diskimagename = os.path.splitext(pkgname)[0] + '.dmg'
    diskimagepath = os.path.join(munkicommon.tmpdir(), diskimagename)
    cmd = ['/usr/bin/hdiutil', 'create', '-srcfolder', pkgpath, diskimagepath]
    proc = subprocess.Popen(cmd, shell=False, bufsize=-1,
                            stdin=subprocess.PIPE, stdout=subprocess.PIPE,
                            stderr=subprocess.STDOUT)
    while True:
        output = proc.stdout.readline()
        if not output and (proc.poll() != None):
            break
        print output.rstrip('\n').encode(sys.stdout.encoding)
        sys.stdout.flush()
    retcode = proc.poll()
    if retcode:
        print >> sys.stderr, 'Disk image creation failed.'
        return ''
    else:
        print 'Disk image created at: %s' % diskimagepath
        return diskimagepath


class RepoCopyError(Exception):
    """Error copying installer item to repo"""
    pass


def copy_item_to_repo(itempath, vers, subdirectory=''):
    """Copies an item to the appropriate place in the repo.
    If itempath is a path within the repo/pkgs directory, copies nothing.
    Renames the item if an item already exists with that name.
    Returns the relative path to the item."""

    destination_path = repo.join('pkgs', subdirectory)
    if not repo.exists(destination_path):
        try:
            repo.makedirs(destination_path)
        except OSError, errmsg:
            raise RepoCopyError('Could not create %s: %s'
                                % (destination_path, errmsg))

    item_name = repo.basename(itempath)
    destination_path_name = repo.join(destination_path, item_name)

    if itempath == destination_path_name:
        # we've been asked to 'import' a repo item.
        # just return the relative path
        return repo.join(subdirectory, item_name)

    if vers:
        name, ext = repo.splitext(item_name)
        if not name.endswith(vers):
            # add the version number to the end of the filename
            item_name = '%s-%s%s' % (name, vers, ext)
            destination_path_name = repo.join(destination_path, item_name)

    index = 0
    name, ext = repo.splitext(item_name)
    while repo.exists(destination_path_name):
        print 'File %s already exists...' % destination_path_name
        # try appending numbers until we have a unique name
        index += 1
        item_name = '%s__%s%s' % (name, index, ext)
        destination_path_name = repo.join(destination_path, item_name)

    print 'Copying %s to %s...' % (repo.basename(itempath),
                                   destination_path_name)

    retcode = repo.put(itempath, destination_path_name)
    if retcode:
        raise RepoCopyError('Unable to copy %s to %s'
                            % (itempath, destination_path_name))
    else:
        return repo.join(subdirectory, item_name)


def get_icon_path(pkginfo):
    """Return path for icon"""
    icon_name = pkginfo.get('icon_name') or pkginfo['name']
    if not os.path.splitext(icon_name)[1]:
        icon_name += u'.png'
    return repo.join(u'icons', icon_name)


def icon_exists_in_repo(pkginfo):
    """Returns True if there is an icon for this item in the repo"""
    icon_path = get_icon_path(pkginfo)
    if repo.exists(icon_path):
        return True
    return False


def add_icon_hash_to_pkginfo(pkginfo):
    """Adds the icon hash tp pkginfo if the icon exists in repo"""
    icon_path = get_icon_path(pkginfo)
    handle = repo.open(icon_path, 'r')
    if handle and os.path.isfile(handle.local_path):
        pkginfo['icon_hash'] = munkicommon.getsha256hash(handle.local_path)
<<<<<<< HEAD
=======
        repo.close(handle)
>>>>>>> 851ea670


def generate_png_from_copy_from_dmg_item(dmg_path, pkginfo):
    '''Generates a product icon from a copy_from_dmg item
    and uploads to the repo'''
    mountpoints = munkicommon.mountdmg(dmg_path)
    if mountpoints:
        mountpoint = mountpoints[0]
        apps = [item for item in pkginfo.get('items_to_copy', [])
                if item.get('source_item', '').endswith('.app')]
        if len(apps):
            app_path = os.path.join(mountpoint, apps[0]['source_item'])
            icon_path = iconutils.findIconForApp(app_path)
            if icon_path:
                convert_and_install_icon(pkginfo, icon_path)
            else:
                print 'No application icons found.'
        else:
            print 'No application icons found.'
        munkicommon.unmountdmg(mountpoint)


def generate_pngs_from_installer_pkg(item_path, pkginfo):
    '''Generates a product icon (or candidate icons) from
    an installer pkg and uploads to the repo'''
    icon_paths = []
    mountpoint = None
    pkg_path = None
    if munkicommon.hasValidDiskImageExt(item_path):
        dmg_path = item_path
        mountpoints = munkicommon.mountdmg(dmg_path)
        if mountpoints:
            mountpoint = mountpoints[0]
            if pkginfo.get('package_path'):
                pkg_path = os.path.join(mountpoint, pkginfo['package_path'])
            else:
                # find first item that appears to be a pkg at the root
                for fileitem in munkicommon.listdir(mountpoints[0]):
                    if munkicommon.hasValidPackageExt(fileitem):
                        pkg_path = os.path.join(mountpoint, fileitem)
                        break
    elif munkicommon.hasValidPackageExt(item_path):
        pkg_path = item_path
    if pkg_path:
        if os.path.isdir(pkg_path):
            icon_paths = iconutils.extractAppIconsFromBundlePkg(pkg_path)
        else:
            icon_paths = iconutils.extractAppIconsFromFlatPkg(pkg_path)

    if mountpoint:
        munkicommon.unmountdmg(mountpoint)

    if len(icon_paths) == 1:
        convert_and_install_icon(pkginfo, icon_paths[0])
    elif len(icon_paths) > 1:
        index = 1
        for icon_path in icon_paths:
            convert_and_install_icon(pkginfo, icon_path, index=index)
            index += 1
    else:
        print 'No application icons found.'


def convert_and_install_icon(pkginfo, icon_path, index=None):
    '''Convert icon file to png and save to repo icon path'''
    destination_path = 'icons'
    if not repo.exists(destination_path):
        try:
            repo.makedirs(destination_path)
        except OSError, errmsg:
            print >> sys.stderr, ('Could not create %s: %s' %
                                  (destination_path, errmsg))

    if index is not None:
        destination_name = pkginfo['name'] + '_' + str(index)
    else:
        destination_name = pkginfo['name']

    png_name = destination_name + u'.png'
    png_path = repo.join(destination_path, png_name)
    png_tmp = os.path.join(munkicommon.tmpdir(), png_name)
    result = iconutils.convertIconToPNG(icon_path, png_tmp)
    if result:
        result = repo.put(png_tmp, png_path)
        if result == 0:
            print 'Created icon: %s' % png_path
        else:
            print >> sys.stderr, u'Error uploading icon to %s.' % png_path
    else:
        print >> sys.stderr, u'Error converting %s to png.' % icon_path


def copy_icon_to_repo(iconpath):
    """Saves a product icon to the repo"""
    destination_path = 'icons'
    if not repo.exists(destination_path):
        try:
            repo.makedirs(destination_path)
        except OSError, errmsg:
            raise RepoCopyError('Could not create %s: %s'
                                % (destination_path, errmsg))
    icon_name = os.path.basename(iconpath)
    destination_path_name = repo.join(destination_path, icon_name)

    if repo.exists(destination_path_name):
        # remove any existing icon in the repo
        try:
            repo.unlink(destination_path_name)
        except OSError, errmsg:
            raise RepoCopyError('Could not remove existing %s'
                                % (destination_path_name))
    print 'Copying %s to %s...' % (icon_name, destination_path_name)
    retcode = repo.put(iconpath, destination_path_name)
    if retcode:
        raise RepoCopyError('Unable to copy %s to %s'
                            % (iconpath, destination_path_name))


def copy_pkginfo_to_repo(pkginfo, subdirectory=''):
    """Saves pkginfo to munki_repo_path/pkgsinfo/subdirectory"""
    # less error checking because we copy the installer_item
    # first and bail if it fails...
    destination_path = repo.join('pkgsinfo', subdirectory)
    if not repo.exists(destination_path):
        try:
            os.makedirs(destination_path)
        except OSError, errmsg:
            raise RepoCopyError('Could not create %s: %s'
                                % (destination_path, errmsg))
    pkginfo_ext = pref('pkginfo_extension') or ''
    if pkginfo_ext and not pkginfo_ext.startswith('.'):
        pkginfo_ext = '.' + pkginfo_ext
    pkginfo_name = '%s-%s%s' % (pkginfo['name'], pkginfo['version'],
                                pkginfo_ext)
    pkginfo_path = repo.join(destination_path, pkginfo_name)
    index = 0
    while repo.exists(pkginfo_path):
        index += 1
        pkginfo_name = '%s-%s__%s%s' % (pkginfo['name'], pkginfo['version'],
                                        index, pkginfo_ext)
        pkginfo_path = repo.join(destination_path, pkginfo_name)

    print 'Saving pkginfo to %s...' % pkginfo_path
    handle = repo.open(pkginfo_path, 'w')
    try:
        FoundationPlist.writePlist(pkginfo, handle.local_path)
    except FoundationPlist.NSPropertyListWriteException, errmsg:
        raise RepoCopyError(errmsg)
    retcode = repo.close(handle)
    if retcode != 0:
        raise RepoCopyError("could not copy pkginfo to repo at " + pkginfo_path)
    return pkginfo_path


def open_pkginfo_in_editor(pkginfo_path):
    """Opens pkginfo list in the user's chosen editor."""
    editor = pref('editor')
    if editor:
        if editor.endswith('.app'):
            cmd = ['/usr/bin/open', '-a', editor, pkginfo_path]
        else:
            cmd = [editor, pkginfo_path]
        try:
            dummy_returncode = subprocess.check_call(cmd)
        except (OSError, subprocess.CalledProcessError), err:
            print >> sys.stderr, (
                'Problem running editor %s: %s.' % (editor, err))


def prompt_for_subdirectory(subdirectory):
    """Prompts the user for a subdirectory for the pkg and pkginfo"""
    while True:
        newdir = raw_input(
            'Upload item to subdirectory path [%s]: ' % subdirectory)
        if newdir:
            if not repo.available():
                raise RepoCopyError('Could not connect to munki repo.')
            if APPLEMETADATA:
                destination_path = repo.join('pkgsinfo', newdir)
            else:
                destination_path = repo.join('pkgs', newdir)
            if not repo.exists(destination_path):
                answer = raw_input('Path %s doesn\'t exist. Create it? [y/n] '
                                   % destination_path)
                if answer.lower().startswith('y'):
                    break
            else:
                break
        else:
            return subdirectory
    return newdir


class CatalogDBException(Exception):
    '''Exception to throw if we can't make a pkginfo DB'''
    pass


def make_catalog_db():
    """Returns a dict we can use like a database"""

    all_items_path = repo.join('catalogs', 'all')

    try:
        handle = repo.open(all_items_path, 'r')
    except IOError:
        raise CatalogDBException

    try:
        catalogitems = FoundationPlist.readPlist(handle.local_path)
    except FoundationPlist.NSPropertyListSerializationException:
        raise CatalogDBException

    pkgid_table = {}
    app_table = {}
    installer_item_table = {}
    hash_table = {}
    profile_table = {}

    itemindex = -1
    for item in catalogitems:
        itemindex = itemindex + 1
        name = item.get('name', 'NO NAME')
        vers = item.get('version', 'NO VERSION')

        if name == 'NO NAME' or vers == 'NO VERSION':
            munkicommon.display_warning('Bad pkginfo: %s' % item)

        # add to hash table
        if 'installer_item_hash' in item:
            if not item['installer_item_hash'] in hash_table:
                hash_table[item['installer_item_hash']] = []
            hash_table[item['installer_item_hash']].append(itemindex)

        # add to installer item table
        if 'installer_item_location' in item:
            installer_item_name = os.path.basename(
                item['installer_item_location'])
            (name, ext) = os.path.splitext(installer_item_name)
            if '-' in name:
                (name, vers) = munkicommon.nameAndVersion(name)
            installer_item_name = name + ext
            if not installer_item_name in installer_item_table:
                installer_item_table[installer_item_name] = {}
            if not vers in installer_item_table[installer_item_name]:
                installer_item_table[installer_item_name][vers] = []
            installer_item_table[installer_item_name][vers].append(itemindex)

        # add to table of receipts
        for receipt in item.get('receipts', []):
            try:
                if 'packageid' in receipt and 'version' in receipt:
                    pkgid = receipt['packageid']
                    pkgvers = receipt['version']
                    if not pkgid in pkgid_table:
                        pkgid_table[pkgid] = {}
                    if not pkgvers in pkgid_table[pkgid]:
                        pkgid_table[pkgid][pkgvers] = []
                    pkgid_table[pkgid][pkgvers].append(itemindex)
            except TypeError:
                munkicommon.display_warning(
                    'Bad receipt data for %s-%s: %s'
                    % (name, vers, receipt))

        # add to table of installed applications
        for install in item.get('installs', []):
            try:
                if install.get('type') == 'application':
                    if 'path' in install:
                        if not install['path'] in app_table:
                            app_table[install['path']] = {}
                        if not vers in app_table[install['path']]:
                            app_table[install['path']][vers] = []
                        app_table[install['path']][vers].append(itemindex)
            except TypeError:
                munkicommon.display_warning(
                    'Bad install data for %s-%s: %s'
                    % (name, vers, install))

        # add to table of PayloadIdentifiers
        if 'PayloadIdentifier' in item:
            if not item['PayloadIdentifier'] in profile_table:
                profile_table[item['PayloadIdentifier']] = {}
            if not vers in profile_table[item['PayloadIdentifier']]:
                profile_table[item['PayloadIdentifier']][vers] = []
            profile_table[item['PayloadIdentifier']][vers].append(itemindex)

    repo.close(handle)

    pkgdb = {}
    pkgdb['hashes'] = hash_table
    pkgdb['receipts'] = pkgid_table
    pkgdb['applications'] = app_table
    pkgdb['installer_items'] = installer_item_table
    pkgdb['profiles'] = profile_table
    pkgdb['items'] = catalogitems

    return pkgdb


def find_matching_pkginfo(pkginfo):
    """Looks through repo catalogs looking for matching pkginfo
    Returns a pkginfo dictionary, or an empty dict"""

    def compare_version_keys(value_a, value_b):
        """Internal comparison function for use in sorting"""
        return cmp(munkicommon.MunkiLooseVersion(value_b),
                   munkicommon.MunkiLooseVersion(value_a))

    try:
        catdb = make_catalog_db()
    except CatalogDBException:
        return {}

    if 'installer_item_hash' in pkginfo:
        matchingindexes = catdb['hashes'].get(
            pkginfo['installer_item_hash'])
        if matchingindexes:
            return catdb['items'][matchingindexes[0]]

    if 'receipts' in pkginfo:
        pkgids = [item['packageid']
                  for item in pkginfo['receipts']
                  if 'packageid' in item]
        if pkgids:
            possiblematches = catdb['receipts'].get(pkgids[0])
            if possiblematches:
                versionlist = possiblematches.keys()
                versionlist.sort(compare_version_keys)
                # go through possible matches, newest version first
                for versionkey in versionlist:
                    testpkgindexes = possiblematches[versionkey]
                    for pkgindex in testpkgindexes:
                        testpkginfo = catdb['items'][pkgindex]
                        testpkgids = [item['packageid'] for item in
                                      testpkginfo.get('receipts', [])
                                      if 'packageid' in item]
                        if set(testpkgids) == set(pkgids):
                            return testpkginfo

    if 'installs' in pkginfo:
        applist = [item for item in pkginfo['installs']
                   if item['type'] == 'application'
                   and 'path' in item]
        if applist:
            app = applist[0]['path']
            possiblematches = catdb['applications'].get(app)
            if possiblematches:
                versionlist = possiblematches.keys()
                versionlist.sort(compare_version_keys)
                indexes = catdb['applications'][app][versionlist[0]]
                return catdb['items'][indexes[0]]

    if 'PayloadIdentifier' in pkginfo:
        identifier = pkginfo['PayloadIdentifier']
        possiblematches = catdb['profiles'].get(identifier)
        if possiblematches:
            versionlist = possiblematches.keys()
            versionlist.sort(compare_version_keys)
            indexes = catdb['profiles'][identifier][versionlist[0]]
            return catdb['items'][indexes[0]]

    # no matches by receipts or installed applications,
    # let's try to match based on installer_item_name
    installer_item_name = os.path.basename(
        pkginfo.get('installer_item_location', ''))
    possiblematches = catdb['installer_items'].get(installer_item_name)
    if possiblematches:
        versionlist = possiblematches.keys()
        versionlist.sort(compare_version_keys)
        indexes = catdb['installer_items'][installer_item_name][versionlist[0]]
        return catdb['items'][indexes[0]]

    # if we get here, we found no matches
    return {}


def make_pkginfo(options=None, test_mode=False):
    """Calls makepkginfo to generate the pkginfo for item_path."""
    # first look for a makepkginfo in the same dir as us
    mydir = os.path.dirname(os.path.abspath(__file__))
    makepkginfo_path = os.path.join(mydir, 'makepkginfo')
    if not os.path.exists(makepkginfo_path):
        # didn't find it; assume the default install path
        makepkginfo_path = '/usr/local/munki/makepkginfo'
    if test_mode:
        # prepend verification option if in test mode
        options = ['--verify-options-only'] + options
    # build makepkginfo command from discovered path and options
    cmd = [makepkginfo_path] + options
    proc = subprocess.Popen(cmd,
                            bufsize=-1, stdout=subprocess.PIPE,
                            stderr=subprocess.PIPE)
    (stdout, stderr) = proc.communicate()
    if test_mode:
        if proc.returncode == 2:
            # option syntax error or unknown option
            syntax_error = [error for error in stderr.splitlines()
                            if 'error' in error]
            print >> sys.stderr, ('Option syntax error: %s' %
                                  syntax_error[-1].split(': ', 2)[-1])
            print >> sys.stderr, ('See \'%s --help\' for valid options that '
                                  'can be used with munkiimport.'
                                  % makepkginfo_path)
            exit(-1)
        elif proc.returncode:
            # catch-all for any other error
            if stderr:
                print >> sys.stderr, stderr.rstrip('\n')
            return {}
        else:
            return stdout.rstrip('\n')
    if proc.returncode:
        print >> sys.stderr, stderr.rstrip('\n')
        return {}
    if stderr:
        # just warnings if returncode is 0
        print >> sys.stderr, stderr.rstrip('\n')

    return FoundationPlist.readPlistFromString(stdout)


def make_catalogs():
    """Calls makecatalogs to rebuild our catalogs"""
    # first look for a makecatalogs in the same dir as us
    mydir = os.path.dirname(os.path.abspath(__file__))
    makecatalogs_path = os.path.join(mydir, 'makecatalogs')
    if not os.path.exists(makecatalogs_path):
        # didn't find it; assume the default install path
        makecatalogs_path = '/usr/local/munki/makecatalogs'
    if not repo.available():
        raise RepoCopyError('Could not connect to munki repo.')
    if not VERBOSE:
        print 'Rebuilding catalogs at %s...' % REPO_PATH
    cmd = [makecatalogs_path]
    if REPO_URL:
        cmd.append('--repo-url')
        cmd.append(REPO_URL)
    cmd.append(REPO_PATH)
    proc = subprocess.Popen(cmd, bufsize=-1, stdout=subprocess.PIPE,
                            stderr=subprocess.PIPE)
    while True:
        output = proc.stdout.readline()
        if not output and (proc.poll() != None):
            break
        if VERBOSE:
            print output.rstrip('\n').encode(sys.stdout.encoding)

    errors = proc.stderr.read()
    if errors:
        print '\nThe following errors occurred while building catalogs:\n'
        print errors


def cleanup_and_exit(exitcode):
    """Unmounts the repo if we mounted it, then exits"""
    result = 0
    if repo.mounted:
        if not NOINTERACTIVE:
            answer = raw_input('Unmount the repo fileshare? [y/n] ')
            if answer.lower().startswith('y'):
                result = repo.unmount()
        else:
            result = repo.unmount()
    # clean up tmpdir
    munkicommon.cleanUpTmpDir()

    exit(exitcode or result)


def pref(prefname):
    """Returns a preference for prefname"""
    try:
        _prefs = FoundationPlist.readPlist(PREFSPATH)
    except FoundationPlist.NSPropertyListSerializationException:
        return None
    if prefname in _prefs:
        return _prefs[prefname]
    else:
        return None


def configure():
    """Configures munkiimport for use"""
    _prefs = {}
    for (key, prompt) in [
            ('repo_path', 'Path to munki repo (example: /Volumes/repo)'),
            ('repo_url',
             'Repo fileshare URL (example: afp://munki.example.com/repo)'),
            ('pkginfo_extension', 'pkginfo extension (Example: .plist)'),
            ('editor',
             'pkginfo editor (examples: /usr/bin/vi or TextMate.app; '
             'leave empty to not open an editor after import)'),
            ('default_catalog', 'Default catalog to use (example: testing)')]:

        _prefs[key] = raw_input_with_default('%15s: ' % prompt, pref(key))

    try:
        FoundationPlist.writePlist(_prefs, PREFSPATH)
    except FoundationPlist.NSPropertyListWriteException:
        print >> sys.stderr, 'Could not save configuration to %s' % PREFSPATH


PREFSNAME = 'com.googlecode.munki.munkiimport.plist'
PREFSPATH = os.path.expanduser(os.path.join('~/Library/Preferences',
                                            PREFSNAME))
APPLEMETADATA = False
NOINTERACTIVE = False
VERBOSE = False
REPO_PATH = ""
REPO_URL = ""
repo = None

def main():
    """Main routine"""
    global APPLEMETADATA
    global NOINTERACTIVE
    global VERBOSE
    global REPO_PATH
    global REPO_URL
    global repo

    usage = """usage: %prog [options] /path/to/installer_item
       Imports an installer item into a munki repo.
       Installer item can be a pkg, mpkg, dmg, mobileconfig, or app.
       Bundle-style pkgs and apps are wrapped in a dmg file before upload.

       Example:
       munkiimport --subdirectory apps /path/to/installer_item
       """

    epilog = """\nExtended Options: (makepkginfo options)
        In addition to the options described above, options used with
        'makepkginfo' may also be specified to customize the resulting
        pkginfo file.

        Example:
        munkiimport --subdirectory apps -c production --minimum_os_vers 10.6.8 /path/to/installer_item\n"""

    parser = PassThroughOptionParser(usage=usage, epilog=epilog)

    parser.add_option('--configure', action='store_true',
                      help='Configure munkiimport with details about your '
                           'munki repo, preferred editor, and the like. Any '
                           'other options and arguments are ignored.')
    parser.add_option('--subdirectory', default='',
                      help='When importing an installer item, item will be '
                           'uploaded to this subdirectory path in the repo '
                           'pkgs directory, and the pkginfo file will be '
                           'stored under this subdirectory under the pkgsinfo '
                           'directory.')
    parser.add_option('--nointeractive', '-n', action='store_true',
                      help='No interactive prompts. May cause a failure '
                           'if repo path is unavailable.')
    parser.add_option('--repo_path', '--repo-path', default='',
                      help='Optional path to munki repo that takes precedence '
                           'over the default repo_path specified via '
                           '--configure.')
    parser.add_option('--repo_url', '--repo-url', default='',
                      help='Optional repo fileshare URL that takes precedence '
                           'over the default repo_url specified via '
                           '--configure.')
    parser.add_option('--icon_path', '--icon-path', default='', type='string',
                      help='Path to an icon file for the package. '
                           'Will overwrite an existing icon.')
    parser.add_option('--version', '-V', action='store_true',
                      help='Print the version of the munki tools and exit.')
    parser.add_option('--verbose', '-v', action='store_true',
                      help='Print more output.')

    sys.argv = [unicode(item, 'utf-8') for item in sys.argv]
    options, arguments = parser.parse_args()

    if options.version:
        print munkicommon.get_version()
        exit(0)

    if options.configure:
        configure()
        exit(0)

    NOINTERACTIVE = options.nointeractive
    VERBOSE = options.verbose
    REPO_PATH = pref('repo_path')
    REPO_URL = pref('repo_url')

    if options.repo_path:
        if not os.path.exists(options.repo_path) and not options.repo_url:
            print >> sys.stderr, (
                'Munki repo path override provided but folder does not exist. '
                'Please either provide --repo_url if you wish to connect to a'
                'file share, or correct the path and try again.')
            exit(-1)

        REPO_PATH = options.repo_path

    if options.repo_url:
        REPO_URL = options.repo_url

    if options.icon_path and not os.path.isfile(options.icon_path):
        print >> sys.stderr, ('The specified icon file does not exist.')
        exit(-1)

    if len(arguments) == 0:
        parser.print_usage()
        exit(0)

    # Verify that arguments, presumed to be for
    # 'makepkginfo' are valid and return installer_item
    return_dict = make_pkginfo(
        options=arguments, test_mode=True)
    try:
        return_dict = FoundationPlist.readPlistFromString(return_dict)
    except FoundationPlist.FoundationPlistException, err:
        print >> sys.stderr, (
            'Error getting info from makepkginfo: %s' % err)
        cleanup_and_exit(-1)
    installer_item = return_dict.get('installeritem')
    uninstaller_item = return_dict.get('uninstalleritem')
    APPLEMETADATA = return_dict.get('installer_type') == 'apple_update_metadata'

    if not installer_item and not APPLEMETADATA:
        cleanup_and_exit(-1)

    if not APPLEMETADATA:
        # Remove the installer_item from arguments
        arguments.remove(installer_item)

        # Strip trailing '/' from installer_item
        installer_item = installer_item.rstrip('/')

        # Check if the item is a mount point for a disk image
        if munkicommon.pathIsVolumeMountPoint(installer_item):
            # Get the disk image path for the mount point
            # and use that instead of the original item
            installer_item = munkicommon.diskImageForMountPoint(installer_item)

        if not munkicommon.hasValidInstallerItemExt(installer_item) and \
           not munkicommon.isApplication(installer_item):
            print >> sys.stderr, (
                'Unknown installer item type: "%s"' % installer_item)
            exit(-1)

        if not os.path.exists(installer_item):
            print >> sys.stderr, '%s does not exist!' % installer_item
            exit(-1)

    if not REPO_PATH:
        print >> sys.stderr, ('Path to munki repo has not been defined. '
                              'Run with --configure option to configure this '
                              'tool, or provide with --repo-path')
        exit(-1)

    repo = Repo.Open(REPO_PATH, REPO_URL)
    if not repo.available():
        print >> sys.stderr, ('Could not connect to munki repo. Check the '
                              'configuration and try again.')
        exit(-1)

    if not APPLEMETADATA:
        if os.path.isdir(installer_item): # Start of indent
            if munkicommon.hasValidDiskImageExt(installer_item):
                # a directory named foo.dmg or foo.iso!
                print >> sys.stderr, '%s is an unknown type.' % installer_item
                cleanup_and_exit(-1)
            else:
                # we need to convert to dmg
                dmg_path = make_dmg(installer_item)
                if dmg_path:
                    installer_item = dmg_path
                else:
                    print >> sys.stderr, (
                        'Could not convert %s to a disk image.'
                        % installer_item)
                    cleanup_and_exit(-1)

        # append the installer_item to arguments which
        # may have changed if bundle was wrapped into dmg
        arguments.append(installer_item) # End of indent

        if uninstaller_item:
            if os.path.isdir(uninstaller_item):
                if munkicommon.hasValidDiskImageExt(uninstaller_item):
                    # a directory named foo.dmg or foo.iso!
                    print >> sys.stderr, (
                        '%s is an unknown type.' % uninstaller_item)
                    cleanup_and_exit(-1)
                else:
                    # we need to convert to dmg
                    dmg_path = make_dmg(uninstaller_item)
                    if dmg_path:
                        uninstaller_item = dmg_path
                    else:
                        print >> sys.stderr, (
                            'Could not convert %s to a disk image.'
                            % uninstaller_item)
                        cleanup_and_exit(-1)

    # if catalog/catalogs have not been explictly specified via command-line,
    # append our default catalog
    if not '--catalog' in arguments and not '-c' in arguments:
        default_catalog = pref('default_catalog') or 'testing'
        arguments.extend(['--catalog', default_catalog])
    pkginfo = make_pkginfo(arguments)
    if not pkginfo:
        # makepkginfo returned an error
        print >> sys.stderr, 'Getting package info failed.'
        cleanup_and_exit(-1)
    if not options.nointeractive:
        # try to find existing pkginfo items that match this one
        matchingpkginfo = find_matching_pkginfo(pkginfo)
        exactmatch = False
        if matchingpkginfo:
            if ('installer_item_hash' in matchingpkginfo and
                    matchingpkginfo['installer_item_hash'] ==
                    pkginfo.get('installer_item_hash')):
                exactmatch = True
                print ('***This item is identical to an existing item in '
                       'the repo***:')
            else:
                print 'This item is similar to an existing item in the repo:'
            fields = (('Item name', 'name'),
                      ('Display name', 'display_name'),
                      ('Description', 'description'),
                      ('Version', 'version'),
                      ('Installer item path', 'installer_item_location'))
            for (name, key) in fields:
                print '%21s: %s' % (
                    name, matchingpkginfo.get(key, '').encode(
                        sys.stdout.encoding))
            print
            if exactmatch:
                answer = raw_input('Import this item anyway? [y/n] ')
                if not answer.lower().startswith('y'):
                    cleanup_and_exit(0)

            answer = raw_input('Use existing item as a template? [y/n] ')
            if answer.lower().startswith('y'):
                pkginfo['name'] = matchingpkginfo['name']
                pkginfo['display_name'] = pkginfo.get('display_name') or \
                    matchingpkginfo.get('display_name',
                                        matchingpkginfo['name'])
                pkginfo['description'] = pkginfo.get('description') or \
                    matchingpkginfo.get('description', '')
                if (options.subdirectory == '' and
                        matchingpkginfo.get('installer_item_location')):
                    options.subdirectory = os.path.dirname(
                        matchingpkginfo['installer_item_location'])
                for key in ['blocking_applications',
                            'forced_install',
                            'forced_uninstall',
                            'unattended_install',
                            'unattended_uninstall',
                            'requires',
                            'update_for',
                            'category',
                            'developer',
                            'icon_name']:
                    if key in matchingpkginfo:
                        print 'Copying %s: %s' % (key, matchingpkginfo[key])
                        pkginfo[key] = matchingpkginfo[key]

        # now let user do some basic editing
        editfields = (('Item name', 'name', 'str'),
                      ('Display name', 'display_name', 'str'),
                      ('Description', 'description', 'str'),
                      ('Version', 'version', 'str'),
                      ('Category', 'category', 'str'),
                      ('Developer', 'developer', 'str'),
                      ('Unattended install', 'unattended_install', 'bool'),
                      ('Unattended uninstall', 'unattended_uninstall', 'bool'),
                     )
        for (name, key, kind) in editfields:
            prompt = '%20s: ' % name
            if kind == 'bool':
                default = str(pkginfo.get(key, False))
            else:
                default = pkginfo.get(key, '').encode(sys.stdout.encoding)
            pkginfo[key] = raw_input_with_default(prompt, default)
            if kind == 'bool':
                value = pkginfo[key].lower().strip()
                if value.startswith(('y', 't')):
                    pkginfo[key] = True
                else:
                    pkginfo[key] = False

        # special handling for catalogs array
        prompt = '%20s: ' % 'Catalogs'
        default = ', '.join(pkginfo['catalogs'])
        newvalue = raw_input_with_default(prompt, default)
        pkginfo['catalogs'] = [item.strip()
                               for item in newvalue.split(',')]

        if not APPLEMETADATA and not pkginfo.get('installer_type') == 'profile':
            if 'receipts' not in pkginfo and 'installs' not in pkginfo:
                print >> sys.stderr, ('WARNING: There are no receipts and no '
                                      '\'installs\' items for this installer '
                                      'item. You will need to add at least '
                                      'one item to the \'installs\' list.')

        print
        #for (name, key, kind) in editfields:
        #    if kind == 'bool':
        #        print '%20s: %s' % (name, pkginfo.get(key, False))
        #    else:
        #        print '%20s: %s' % (name, pkginfo.get(key, '').encode('UTF-8'))
        #print '%20s: %s' % (
        #    'Catalogs', ', '.join(pkginfo['catalogs']).encode('UTF-8'))
        #print
        answer = raw_input('Import this item? [y/n] ')
        if not answer.lower().startswith('y'):
            cleanup_and_exit(0)

        if options.subdirectory == '':
            pkgs_path = repo.join('pkgs')
            if not APPLEMETADATA and installer_item.startswith(pkgs_path):
                # the installer item is already in the repo.
                # use its relative path as the subdirectory
                installer_item_dirpath = os.path.dirname(installer_item)
                options.subdirectory = \
                    installer_item_dirpath[len(pkgs_path)+1:]
            options.subdirectory = prompt_for_subdirectory(
                options.subdirectory)

        if (not icon_exists_in_repo(pkginfo) and not options.icon_path
                and not APPLEMETADATA
                and not pkginfo.get('installer_type') == 'profile'):
            print 'No existing product icon found.'
            answer = raw_input('Attempt to create a product icon? [y/n] ')
            if answer.lower().startswith('y'):
                print 'Attempting to extract and upload icon...'
                installer_type = pkginfo.get('installer_type')
                if installer_type == 'copy_from_dmg':
                    generate_png_from_copy_from_dmg_item(
                        installer_item, pkginfo)
                elif installer_type in [None, '']:
                    generate_pngs_from_installer_pkg(installer_item, pkginfo)
                else:
                    print >> sys.stderr, (
                        'Can\'t generate icons from installer_type: %s.'
                        % installer_type)

    # fix in case user accidentally starts subdirectory with a slash
    if options.subdirectory.startswith('/'):
        options.subdirectory = options.subdirectory[1:]

    if not APPLEMETADATA:
        try:
            uploaded_pkgpath = copy_item_to_repo(installer_item,
                                                 pkginfo.get('version'),
                                                 options.subdirectory)
        except RepoCopyError, errmsg:
            print >> sys.stderr, errmsg
            cleanup_and_exit(-1)

        # adjust the installer_item_location to match
        # the actual location and name
        pkginfo['installer_item_location'] = uploaded_pkgpath

        if uninstaller_item:
            try:
                uploaded_pkgpath = copy_item_to_repo(uninstaller_item,
                                                     pkginfo.get('version'),
                                                     options.subdirectory)
            except RepoCopyError, errmsg:
                print >> sys.stderr, errmsg
                cleanup_and_exit(-1)

            # adjust the uninstaller_item_location to match
            # the actual location and name; update size and hash
            pkginfo['uninstaller_item_location'] = uploaded_pkgpath
            itemsize = int(os.path.getsize(uninstaller_item))
            itemhash = munkicommon.getsha256hash(uninstaller_item)
            pkginfo['uninstaller_item_size'] = int(itemsize/1024)
            pkginfo['uninstaller_item_hash'] = itemhash

    # if we have an icon, upload it
    if options.icon_path:
        try:
            convert_and_install_icon(pkginfo, options.icon_path)
        except RepoCopyError, errmsg:
            print >> sys.stderr, errmsg

    # add icon to pkginfo if in repository
    add_icon_hash_to_pkginfo(pkginfo)

    # installer_item upload was successful, so upload pkginfo to repo
    try:
        pkginfo_path = copy_pkginfo_to_repo(pkginfo, options.subdirectory)
    except RepoCopyError, errmsg:
        print >> sys.stderr, errmsg
        cleanup_and_exit(-1)

    if not options.nointeractive:
        # open the pkginfo file in the user's editor
        open_pkginfo_in_editor(pkginfo_path)
        answer = raw_input('Rebuild catalogs? [y/n] ')
        if answer.lower().startswith('y'):
            try:
                make_catalogs()
            except RepoCopyError, errmsg:
                print >> sys.stderr, errmsg
                cleanup_and_exit(-1)

    cleanup_and_exit(0)


if __name__ == '__main__':
    main()
<|MERGE_RESOLUTION|>--- conflicted
+++ resolved
@@ -196,10 +196,6 @@
     handle = repo.open(icon_path, 'r')
     if handle and os.path.isfile(handle.local_path):
         pkginfo['icon_hash'] = munkicommon.getsha256hash(handle.local_path)
-<<<<<<< HEAD
-=======
-        repo.close(handle)
->>>>>>> 851ea670
 
 
 def generate_png_from_copy_from_dmg_item(dmg_path, pkginfo):
