--- conflicted
+++ resolved
@@ -96,14 +96,9 @@
     User calling this needs to be able to write to the repo/catalogs
     directory.'''
 
-<<<<<<< HEAD
     # start with no errors!
-=======
-    # Set a default exit code
-    exitCode = 0
-
->>>>>>> a85a0717
     errors = []
+    exit_code = 0
 
     # Make sure the icons directory exists
     iconspath = os.path.join(repopath, 'icons')
@@ -116,11 +111,7 @@
 
     if not os.path.exists(iconspath):
         print_err_utf8("icons path %s doesn't exist, skipping hashing!"
-<<<<<<< HEAD
                        % iconspath)
-=======
-        % iconspath)
->>>>>>> a85a0717
         iconhashing = False
         # exit(-1) don't exit so we don't break when no icons dir
     else:
@@ -171,12 +162,7 @@
         print_err_utf8("pkgsinfo path %s doesn't exist!" % pkgsinfopath)
         exit(-1)
 
-<<<<<<< HEAD
-    # Set a default exit code
-    exit_code = 0
-
-=======
->>>>>>> a85a0717
+    # start with empty catalogs dict
     catalogs = {}
     catalogs['all'] = []
 
