--- conflicted
+++ resolved
@@ -28,27 +28,27 @@
 
 def Open(path, url, plugin):
     #looks for installtion path for munki
-    command = "munkiimport"
-    commandPath = os.popen("/usr/bin/which %s" % command).read().strip() 
-    commandPath = os.path.split(commandPath)
-    commandPath = commandPath[0]
-
+    # first look for a plugin in the same dir as us in munkilib/plugins
+    munkilib_path = os.path.dirname(os.path.abspath(__file__))
+    if not os.path.exists(munkilib_path):
+        # didn't find it; assume the default install path
+        command = "munkiimport"
+        commandPath = os.popen("/usr/bin/which %s" % command).read().strip() 
+        commandPath = os.path.split(commandPath)
+        munkilib_path = commandPath[0]
+        #use default munki location if munki installation path is not found
+        if munkilib_path == None or munkilib_path == "":
+            munkilib_path = '/usr/local/munki/munkilib'
+        else:
+            munkilib_path = munkilib_path + '/munkilib'
     #looks for plugin in /usr/local/munki/munkilib/plugins (installation of munki)
     if plugin == None or plugin == "":
         #default is FileRepo if no plugin is specified in configuration or options.
-<<<<<<< HEAD
-        module = imp.load_source('FileRepo', commandPath+'/munkilib/FileRepo.py')
+        module = imp.load_source('FileRepo', munkilib_path+'/FileRepo.py')
         import_class = getattr(module, "FileRepo")
         parent = import_class
     else:
-        module = imp.load_source(plugin, commandPath + '/munkilib/plugins/' + plugin + ".py")
-=======
-        module = imp.load_source('FileRepo', os.path.realpath('./munkilib/FileRepo.py'))
-        import_class = getattr(module, "FileRepo")
-        parent = import_class
-    else:
-        module = imp.load_source(plugin, os.path.realpath('./munkilib/plugins/' + plugin + ".py"))
->>>>>>> 515c42dd
+        module = imp.load_source(plugin, munkilib_path + '/plugins/' + plugin + ".py")
         import_class = getattr(module, plugin)
         parent = import_class
 
