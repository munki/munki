//
//  fetch.swift
//  munki
//
//  Created by Greg Neagle on 8/13/24.
//

import Foundation

// XATTR name storing the ETAG of the file when downloaded via http(s).
// let XATTR_ETAG = "com.googlecode.munki.etag"
// XATTR name storing the sha256 of the file after original download by munki.
let XATTR_SHA = "com.googlecode.munki.sha256"

// default value for User-Agent header
let DEFAULT_USER_AGENT = "managedsoftwareupdate/\(getVersion()) Darwin/\(uname_release())"

enum FetchError: Error {
    case connection(errorCode: Int, description: String)
    case http(errorCode: Int, description: String)
    case download(errorCode: Int, description: String)
    case fileSystem(_ description: String)
    case verification
}

extension FetchError: LocalizedError {
    var errorDescription: String? {
        switch self {
        case let .connection(errorCode, description):
            return "Connection error \(errorCode): \(description)"
        case let .http(errorCode, description):
            return "HTTP error \(errorCode): \(description)"
        case let .download(errorCode, description):
            return "Download error \(errorCode): \(description)"
        case let .fileSystem(description):
            return "File system error: \(description)"
        case .verification:
            return "Checksum verification error"
        }
    }
}

/// Stores a sha256 hash of the file in an extended attribute, generating the hash if needed.
func storeCachedChecksum(toPath path: String, hash: String? = nil) -> String? {
    let fhash: String = if let hash {
        hash
    } else {
        sha256hash(file: path)
    }
    if fhash.count == 64, let data = fhash.data(using: .utf8) {
        do {
            try setXattr(named: XATTR_SHA, data: data, atPath: path)
            return fhash
        } catch {
            // fall through
        }
    }
    return nil
}

/// Verifies the integrity of the given software package.
///
/// The feature is controlled through the PackageVerificationMode key in
/// Munki's preferences. Following modes currently exist:
///     none: No integrity check is performed.
///     hash: Integrity check is performed by calculating a SHA-256 hash of
///         the given file and comparing it against the reference value in
///         catalog. Only applies for package plists that contain the
///         item_key; for packages without the item_key, verification always
///         returns true.
///     hash_strict: Same as hash, but returns false for package plists that
///         do not contain the item_key.
///
/// Args:
///     path: The file to check integrity on.
///     expectedHash: the sha256 hash expected.
///     alwaysHash: Boolean. Always check and return the hash even if not
///                 necessary for this function.
///
/// Returns:
///     (true/false, sha256-hash)
///     true if the package integrity could be validated. Otherwise, false.
func verifySoftwarePackageIntegrity(_ path: String, expectedHash: String, alwaysHash: Bool = false) -> (Bool, String) {
    let display = DisplayAndLog.main
    let mode = pref("PackageVerificationMode") as? String ?? "hash"
    let itemName = (path as NSString).lastPathComponent
    var calculatedHash = ""
    if alwaysHash {
        calculatedHash = sha256hash(file: path)
    }
    switch mode.lowercased() {
    case "none":
        display.warning("Package integrity checking is disabled.")
        return (true, calculatedHash)
    case "hash", "hash_strict":
        if !expectedHash.isEmpty {
            display.minorStatus("Verifying package integrity...")
            if calculatedHash.isEmpty {
                calculatedHash = sha256hash(file: path)
            }
            if expectedHash == calculatedHash {
                return (true, calculatedHash)
            }
            // expectedHash != calculatedHash
            display.error("Hash value integrity check for \(itemName) failed.")
            return (false, calculatedHash)
        } else {
            // no expected hash
            if mode.lowercased() == "hash_strict" {
                display.error("Expected hash value for \(itemName) is missing in catalog.")
                return (false, calculatedHash)
            }
            // mode is "hash"
            display.warning(
                "Expected hash value missing for \(itemName) -- package integrity verification skipped.")
            return (true, calculatedHash)
        }
    default:
        display.error("The PackageVerificationMode in the ManagedInstalls preferences has an illegal value: \(mode)")
    }
    return (false, calculatedHash)
}

/// Given a list of strings in http header format, return a dict.
/// A User-Agent header is added if none is present in the list.
/// If strList is nil, returns a dict with only the User-Agent header.
func headerDictFromList(_ strList: [String]?) -> [String: String] {
    var headerDict = [String: String]()
    headerDict["User-Agent"] = DEFAULT_USER_AGENT

    if let strList {
        for item in strList {
            if item.contains(":") {
                let parts = item.components(separatedBy: ":")
                if parts.count == 2 {
                    headerDict[parts[0]] = parts[1].trimmingCharacters(in: .whitespaces)
                }
            }
        }
    }
    return headerDict
}

/// Singleton to avoid loading the middleware dylib for each request
class MiddlewarePluginLoader {
    static let shared = MiddlewarePluginLoader()

    var middleware: MunkiMiddleware?

    private init() {
        do {
            if let middleware = try loadMiddlewarePlugin() {
                self.middleware = middleware
            }
        } catch {
            DisplayAndLog.main.error("Could not load middleware plugin: \(error.localizedDescription)")
        }
    }
}

/// Attempts to process our request via a middleware plugin, if one is found
func runMiddleware(_ request: MunkiMiddlewareRequest) -> MunkiMiddlewareRequest {
    let display = DisplayAndLog.main

    if let middleware = MiddlewarePluginLoader.shared.middleware {
        display.debug2("Running middleware plugin")
        display.debug2("Input: \(request)")
        let modifiedRequest = middleware.processRequest(request)
        display.debug2("Output: \(modifiedRequest)")
        return modifiedRequest
    }

    // no plugin found, or error loading plugin -- just return unmodified request
    return request
}

/// Gets an HTTP or HTTPS URL and stores it in
/// destination path. Returns a dictionary of headers, which includes
/// http_result_code and http_result_description.
/// Will throw FetchError.connection if Gurl has a connection error.
/// Will throw FetchError.http if HTTP Result code is not 2xx or 304.
/// Will throw FetchError.fileSystem if Gurl has a filesystem error.
/// If destinationpath already exists, you can set 'onlyifnewer' to true to
/// indicate you only want to download the file only if it's newer on the
/// server.
/// If you set resume to true, Gurl will attempt to resume an
/// interrupted download.
func getURL(
    _ url: String,
    destinationPath: String,
    customHeaders: [String]? = nil,
    message: String = "",
    onlyIfNewer: Bool = false,
    resume: Bool = false,
    followRedirects: String = "none",
) throws -> [String: String] {
    let tempDownloadPath = destinationPath + ".download"
    if pathExists(tempDownloadPath), !resume {
        try? FileManager.default.removeItem(atPath: tempDownloadPath)
    }

    let headers = headerDictFromList(customHeaders)

    // Run middleware
    var request = MunkiMiddlewareRequest(
        url: url,
        headers: headers
    )
    request = runMiddleware(request)

    var cacheData: [String: String]?
    if onlyIfNewer, pathExists(destinationPath) {
        // create a temporary Gurl object so we can extract the
        // stored caching data so we can download only if the
        // file has changed on the server
        let temp = Gurl(options: GurlOptions(url: url, destinationPath: destinationPath))
        cacheData = temp.getStoredHeaders()
    }

    let ignoreSystemProxy = pref("IgnoreSystemProxies") as? Bool ?? false

    let options = GurlOptions(
        url: request.url,
        destinationPath: tempDownloadPath,
        additionalHeaders: request.headers,
        followRedirects: followRedirects,
        ignoreSystemProxy: ignoreSystemProxy,
        canResume: resume,
        downloadOnlyIfChanged: onlyIfNewer,
        cacheData: cacheData,
        log: DisplayAndLog.main.debug2
    )

    let display = DisplayAndLog.main
    let session = Gurl(options: options)
    var displayMessage = message
    var storedPercentComplete = -1
    var storedBytesReceived = 0
    session.start()
    while true {
        // if we did `while !session.isDone()` we'd miss printing
        // messages and displaying percentages if we exit the loop first
        let done = session.isDone()
        if !displayMessage.isEmpty, session.status != 0, session.status != 304 {
            // log always, display if verbose is 1 or more
            // also display in MunkiStatus detail field
            display.minorStatus(displayMessage)
            // now clear message so we don't display it again
            displayMessage = ""
        }
        if String(session.status).hasPrefix("2"), session.percentComplete != -1 {
            if session.percentComplete != storedPercentComplete {
                // display percent done if it has changed
                storedPercentComplete = session.percentComplete
                displayPercentDone(current: storedPercentComplete, maximum: 100)
            }
        } else if session.bytesReceived != storedBytesReceived {
            // if we don't have percent done info, log bytes received
            storedBytesReceived = session.bytesReceived
            display.detail("Bytes received: \(storedBytesReceived)")
        }
        if done {
            break
        }
    }

    if let error = session.error {
        // gurl had an NSError
        var errorCode = 0
        var errorDescription = ""
        if let urlError = error as? URLError {
            errorCode = urlError.code.rawValue
            errorDescription = urlError.localizedDescription
            display.detail("Download error \(errorCode): \(errorDescription)")
        } else {
            errorDescription = error.localizedDescription
            display.detail("Download error: \(errorDescription)")
        }
        if session.SSLerror != 0 {
            errorCode = session.SSLerror
            errorDescription = sslErrorForCode(errorCode)
            display.detail("SSL error \(errorCode) detail: \(errorDescription)")
            debugKeychainOutput()
        }
        display.detail("Headers: \(session.headers ?? [:])")
        if pathExists(tempDownloadPath) {
            try? FileManager.default.removeItem(atPath: tempDownloadPath)
        }
        throw FetchError.connection(errorCode: errorCode, description: errorDescription)
    }

    display.debug1("Status: \(session.status)")
    display.debug1("Headers: \(session.headers ?? [:])")
    // TODO: (maybe) track and display redirection info

    var returnedHeaders = session.headers ?? [:]
    returnedHeaders["http_result_code"] = String(session.status)
    let statusDescription = HTTPURLResponse.localizedString(forStatusCode: session.status)
    returnedHeaders["http_result_description"] = statusDescription

    if String(session.status).hasPrefix("2"), pathIsRegularFile(tempDownloadPath) {
        do {
            if pathIsRegularFile(destinationPath) {
                try? FileManager.default.removeItem(atPath: destinationPath)
            }
            try FileManager.default.moveItem(atPath: tempDownloadPath, toPath: destinationPath)
        } catch {
            throw FetchError.fileSystem(error.localizedDescription)
        }
        return returnedHeaders
    }
    if session.status == 304 {
        // unchanged on server
        display.debug1("Item is unchanged on the server.")
        return returnedHeaders
    }
    // if we get here there was an HTTP error of some sort
    if pathExists(tempDownloadPath) {
        try? FileManager.default.removeItem(atPath: tempDownloadPath)
    }
    throw FetchError.http(errorCode: session.status, description: statusDescription)
}

/// Gets file from HTTP URL, checking first to see if it has changed on the
/// server.
///
/// Returns True if a new download was required; False if the
/// item is already in the local cache.
///
/// Throws a FetchError if there is an error (.connection or .download)
func getHTTPfileIfChangedAtomically(
    _ url: String,
    destinationPath: String,
    customHeaders: [String]? = nil,
    message: String = "",
    resume: Bool = false,
    followRedirects: String = "none",
) throws -> Bool {
    var getOnlyIfNewer = false
    if pathExists(destinationPath) {
<<<<<<< HEAD
        // see if we have an etag or last-modified attribute
=======
        // see if we have a stored etag or last-modified header
>>>>>>> 61809bf4
        do {
            let data = try getXattr(named: GURL_XATTR, atPath: destinationPath)
            if let headers = try readPlist(fromData: data) as? [String: String] {
                eTag = headers["etag"] ?? ""
                // Use conditional request if we have either header
                if headers["etag"] != nil || headers["last-modified"] != nil {
                    getOnlyIfNewer = true
                }
            }
        } catch {
            // fall through - no cached headers
        }
    }
    var headers: [String: String]
    do {
        headers = try getURL(
            url,
            destinationPath: destinationPath,
            customHeaders: customHeaders,
            message: message,
            onlyIfNewer: getOnlyIfNewer,
            resume: resume,
            followRedirects: followRedirects
        )
    } catch let err as FetchError {
        switch err {
        case .connection:
            // just rethrow it
            throw err
        case let .http(errorCode, description):
            // rethrow as download error
            throw FetchError.download(errorCode: errorCode, description: description)
        case let .fileSystem(description):
            // rethrow as download error
            throw FetchError.download(errorCode: -1, description: description)
        default:
            // these can't actually happen, but makes compiler happy
            throw err
        }
    } catch {
        throw FetchError.download(errorCode: -1, description: error.localizedDescription)
    }

    if (headers["http_result_code"] ?? "") == "304" {
        // not modified, return existing file
        DisplayAndLog.main.debug1("\(destinationPath) already exists and is up-to-date.")
        // file already exists and is unchanged, so we return false
        return false
    }
    if let lastModified = headers["last-modified"] {
        // set the modtime of the downloaded file to the modtime of the
        // file on the server
        let dateformatter = DateFormatter()
        // Sample header -> Last-Modified: Wed, 21 Oct 2015 07:28:00 GMT
        dateformatter.dateFormat = "EEE, dd MMM yyyy HH:mm:ss zzz"
        if let modDate = dateformatter.date(from: lastModified) {
            let attrs = [
                FileAttributeKey.modificationDate: modDate,
            ]
            try? FileManager.default.setAttributes(attrs, ofItemAtPath: destinationPath)
        }
    }
    return true
}

/// Gets file from path, checking first to see if it has changed on the
/// source.
///
/// Returns true if a new copy was required; false if the
/// item is already in the local cache.
///
/// Throws FetchError.fileSystem if there is an error.
func getFileIfChangedAtomically(_ path: String, destinationPath: String) throws -> Bool {
    let filemanager = FileManager.default
    if !pathExists(path) {
        throw FetchError.fileSystem("Source does not exist: \(path)")
    }
    guard let sourceAttrs = try? filemanager.attributesOfItem(atPath: path) else {
        throw FetchError.fileSystem("Could not get file attributes for: \(path)")
    }
    if let destAttrs = try? filemanager.attributesOfItem(atPath: destinationPath) {
        // destinationPath exists. We should check the attributes to see if they
        // match
        if (sourceAttrs as NSDictionary).fileModificationDate() == (destAttrs as NSDictionary).fileModificationDate(),
           (sourceAttrs as NSDictionary).fileSize() == (destAttrs as NSDictionary).fileSize()
        {
            // modification dates and sizes are the same, we'll say they are the same
            // file -- return false to say it hasn't changed
            return false
        }
    }
    // copy to a temporary destination
    let tempDestinationPath = destinationPath + ".download"

    if pathExists(tempDestinationPath) {
        do {
            try filemanager.removeItem(atPath: tempDestinationPath)
        } catch {
            throw FetchError.fileSystem("Removing \(tempDestinationPath) failed: \(error.localizedDescription)")
        }
    }
    do {
        try filemanager.copyItem(atPath: path, toPath: tempDestinationPath)
    } catch {
        throw FetchError.fileSystem("Copying \(path) to \(tempDestinationPath) failed: \(error.localizedDescription)")
    }

    if pathExists(destinationPath) {
        do {
            try filemanager.removeItem(atPath: destinationPath)
        } catch {
            throw FetchError.fileSystem("Could not remove previous \(destinationPath): \(error.localizedDescription)")
        }
    }
    do {
        try filemanager.moveItem(atPath: tempDestinationPath, toPath: destinationPath)
    } catch {
        throw FetchError.fileSystem("Could not move \(tempDestinationPath) to \(destinationPath): \(error.localizedDescription)")
    }
    // set modification date of destinationPath to the same as the source
    if let modDate = (sourceAttrs as NSDictionary).fileModificationDate() {
        let attrs = [
            FileAttributeKey.modificationDate: modDate,
        ]
        try? filemanager.setAttributes(attrs, ofItemAtPath: destinationPath)
    }
    return true
}

/// Gets file from a URL.
/// Checks first if there is already a file with the necessary checksum.
/// Then checks if the file has changed on the server, resuming or
/// re-downloading as necessary.
///
/// If the file has changed verify the pkg hash if so configured.
///
/// Supported schemes are http, https, file.
///
/// Returns true if a new download was required; False if the
/// item is already in the local cache.
///
/// Throws a FetchError if there is an error.
func getResourceIfChangedAtomically(
    _ url: String,
    destinationPath: String,
    customHeaders: [String]? = nil,
    expectedHash: String? = nil,
    message: String = "",
    resume: Bool = false,
    verify: Bool = false,
    followRedirects: String? = nil,
) throws -> Bool {
    guard let resolvedURL = URL(string: url) else {
        throw FetchError.connection(errorCode: -1, description: "Invalid URL: \(url)")
    }

    var changed = false
    let verificationMode = (pref("PackageVerificationMode") as? String ?? "").lowercased()

    // If we already have a downloaded file & its (cached) hash matches what
    // we need, do nothing, return unchanged.
    if resume, let expectedHash, pathIsRegularFile(destinationPath) {
        var xattrHash: String?
        do {
            let data = try getXattr(named: XATTR_SHA, atPath: destinationPath)
            xattrHash = String(data: data, encoding: .utf8)
        } catch {
            // no hahs stored in xattrs, so generate one and store it
            xattrHash = storeCachedChecksum(toPath: destinationPath)
        }
        if let xattrHash, xattrHash == expectedHash {
            // File is already current, no change.
            munkiLog("        Cached item is current.")
            return false
        } else if ["hash_strict", "hash"].contains(verificationMode) {
            try? FileManager.default.removeItem(atPath: destinationPath)
        }
        munkiLog("Cached item does not match hash in catalog, will check if changed and redownload: \(destinationPath)")
    }
    let resolvedFollowRedirects: String = if let followRedirects {
        followRedirects
    } else {
        // If we haven't explicitly specified followRedirects,
        // the preference decides
        pref("FollowHTTPRedirects") as? String ?? "none"
    }
    DisplayAndLog.main.debug1("FollowHTTPRedirects is: \(resolvedFollowRedirects)")

    if ["http", "https"].contains(resolvedURL.scheme) {
        changed = try getHTTPfileIfChangedAtomically(
            url,
            destinationPath: destinationPath,
            customHeaders: customHeaders,
            message: message,
            resume: resume,
            followRedirects: resolvedFollowRedirects
        )
    } else if resolvedURL.scheme == "file" {
        if let sourcePath = resolvedURL.path.removingPercentEncoding {
            changed = try getFileIfChangedAtomically(
                sourcePath, destinationPath: destinationPath
            )
        } else {
            throw FetchError.connection(
                errorCode: -1,
                description: "Invalid path in URL \(url)"
            )
        }
    } else {
        throw FetchError.connection(
            errorCode: -1,
            description: "Unsupported url scheme: \(String(describing: resolvedURL.scheme)) in \(url)"
        )
    }

    if changed, verify {
        let (verifyOK, calculatedHash) = verifySoftwarePackageIntegrity(
            destinationPath, expectedHash: expectedHash ?? ""
        )
        if !verifyOK {
            try? FileManager.default.removeItem(atPath: destinationPath)
            throw FetchError.verification
        }
        if !calculatedHash.isEmpty {
            let _ = storeCachedChecksum(toPath: destinationPath, hash: calculatedHash)
        }
    }
    return changed
}

/// A high-level function for getting resources from the Munki repo.
/// Gets a given URL from the Munki server.
/// Adds any additional headers to the request if present
/// Throws a FetchError if there's an error
///
/// Add any additional headers specified in ManagedInstalls.plist.
/// AdditionalHttpHeaders must be an array of strings with valid HTTP
/// header format. For example:
/// <key>AdditionalHttpHeaders</key>
/// <array>
///   <string>Key-With-Optional-Dashes: Foo Value</string>
///   <string>another-custom-header: bar value</string>
/// </array>
func fetchMunkiResourceByURL(
    _ url: String,
    destinationPath: String,
    message: String = "",
    resume: Bool = false,
    expectedHash: String? = nil,
    verify: Bool = false
) throws -> Bool {
    DisplayAndLog.main.debug2("Fetching URL: \(url)")
    let customHeaders = pref(ADDITIONAL_HTTP_HEADERS_KEY) as? [String]
    return try getResourceIfChangedAtomically(
        url,
        destinationPath: destinationPath,
        customHeaders: customHeaders,
        expectedHash: expectedHash,
        message: message,
        resume: resume,
        verify: verify
    )
}

enum MunkiResourceType: String {
    case catalog = "catalogs"
    case clientResource = "client_resources"
    case icon = "icons"
    case manifest = "manifests"
    case package = "pkgs"
}

/// An even higher-level function for getting resources from the Munki repo.
func fetchMunkiResource(
    kind: MunkiResourceType,
    name: String,
    destinationPath: String,
    message: String = "",
    resume: Bool = false,
    expectedHash: String? = nil,
    verify: Bool = false
) throws -> Bool {
    guard let url = munkiRepoURL(kind.rawValue, resource: name) else {
        throw FetchError.connection(
            errorCode: -1,
            description: "Could not encode all characters in URL"
        )
    }
    return try fetchMunkiResourceByURL(
        url,
        destinationPath: destinationPath,
        message: message,
        resume: resume,
        expectedHash: expectedHash,
        verify: verify
    )
}

/// Returns data from URL.
/// We use the existing fetchMunkiResource function so any custom
/// authentication/authorization headers are used
/// (including, eventually, middleware-generated headers)
/// May throw a FetchError
func getDataFromURL(_ url: String) throws -> Data? {
    guard let tmpDir = TempDir.shared.makeTempDir() else {
        DisplayAndLog.main.error("Could not create temporary directory")
        return nil
    }
    defer { try? FileManager.default.removeItem(atPath: tmpDir) }
    let tempDataPath = (tmpDir as NSString).appendingPathComponent("urldata")
    _ = try fetchMunkiResourceByURL(
        url, destinationPath: tempDataPath
    )
    return FileManager.default.contents(atPath: tempDataPath)
}

/// A function we can call to check to see if the server is
/// available before we kick off a full run. This can be fooled by
/// ISPs that return results for non-existent web servers...
/// Returns a tuple (exitCode, exitDescription)
func checkServer(_ urlString: String = "") -> (Int, String) {
    let serverURL: String = if !urlString.isEmpty {
        urlString
    } else {
        munkiRepoURL() ?? ""
    }

    guard let url = URL(string: serverURL) else {
        return (-1, "Invalid URL")
    }

    if ["http", "https"].contains(url.scheme) {
        // pass
    } else if url.scheme == "file" {
        if let host = url.host, host != "localhost" {
            return (-1, "Non-local hostnames not supported for file:// URLs")
        }
        if let path = url.path.removingPercentEncoding, pathExists(path) {
            return (0, "OK")
        }
        return (-1, "Path \(url.path) does not exist")
    } else {
        return (-1, "Unsupported URL scheme: \(url.scheme ?? "<none>")")
    }
    do {
        _ = try getDataFromURL(url.absoluteString)
    } catch let err as FetchError {
        switch err {
        case let .connection(errorCode, description):
            return (errorCode, description)
        case .http:
            return (0, "OK")
        case .download:
            return (0, "OK")
        case .fileSystem:
            return (0, "OK")
        default:
            return (-1, err.localizedDescription)
        }
    } catch {
        return (-1, error.localizedDescription)
    }
    return (0, "OK")
}<|MERGE_RESOLUTION|>--- conflicted
+++ resolved
@@ -338,11 +338,7 @@
 ) throws -> Bool {
     var getOnlyIfNewer = false
     if pathExists(destinationPath) {
-<<<<<<< HEAD
-        // see if we have an etag or last-modified attribute
-=======
         // see if we have a stored etag or last-modified header
->>>>>>> 61809bf4
         do {
             let data = try getXattr(named: GURL_XATTR, atPath: destinationPath)
             if let headers = try readPlist(fromData: data) as? [String: String] {
