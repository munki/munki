//
//  version.swift
//  munki
//
//  Created by Greg Neagle on 7/15/24.
//
//  Copyright 2024-2025 Greg Neagle.
//
//  Licensed under the Apache License, Version 2.0 (the "License");
//  you may not use this file except in compliance with the License.
//  You may obtain a copy of the License at
//
//       https://www.apache.org/licenses/LICENSE-2.0
//
//  Unless required by applicable law or agreed to in writing, software
//  distributed under the License is distributed on an "AS IS" BASIS,
//  WITHOUT WARRANTIES OR CONDITIONS OF ANY KIND, either express or implied.
//  See the License for the specific language governing permissions and
//  limitations under the License.

/// one single place to define a version for CLI tools
<<<<<<< HEAD
public let CLI_TOOLS_VERSION = "7.0.0"
let BUILD = "5287"
=======
let CLI_TOOLS_VERSION = "7.0.3"
let BUILD = "<BUILD_GOES_HERE>"
>>>>>>> d02ebb3e

/// Returns version of Munki tools
public func getVersion() -> String {
    if Int(BUILD) != nil {
        // BUILD was updated to an integer by the build script
        return "\(CLI_TOOLS_VERSION).\(BUILD)"
    }
    return CLI_TOOLS_VERSION
}<|MERGE_RESOLUTION|>--- conflicted
+++ resolved
@@ -19,13 +19,8 @@
 //  limitations under the License.
 
 /// one single place to define a version for CLI tools
-<<<<<<< HEAD
-public let CLI_TOOLS_VERSION = "7.0.0"
-let BUILD = "5287"
-=======
 let CLI_TOOLS_VERSION = "7.0.3"
 let BUILD = "<BUILD_GOES_HERE>"
->>>>>>> d02ebb3e
 
 /// Returns version of Munki tools
 public func getVersion() -> String {
