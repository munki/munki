--- conflicted
+++ resolved
@@ -27,13 +27,8 @@
 
 Dependencies:
 - Linux: Python2.6 or higher, or 2.4/2.5 with python-plistlib manually
-<<<<<<< HEAD
-         installed: http://docs.python.org/library/plistlib.html
+         installed: https://docs.python.org/library/plistlib.html
 - OS X: Python2.4 or higher.
-=======
-         installed: https://docs.python.org/library/plistlib.html
-- Mac OSX: Python2.4 or higher.
->>>>>>> 942e6453
 
 Created on 2010-09-02.
 """
