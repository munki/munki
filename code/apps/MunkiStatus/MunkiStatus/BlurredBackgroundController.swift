//
//  BlurredBackgroundController.swift
//
//  Heavily based on code by Bart Reardon in CocoaDialog
//

import Cocoa
import Foundation

class BlurWindow: NSWindow {
    override init(contentRect: NSRect, styleMask _: NSWindow.StyleMask, backing _: NSWindow.BackingStoreType, defer _: Bool) {
        super.init(contentRect: contentRect, styleMask: [.fullSizeContentView], backing: .buffered, defer: true)
    }
}

class BlurWindowController: NSWindowController {
<<<<<<< HEAD
    
    var screen: CGDirectDisplayID? = nil
    
    func updateWindowRect() {
        if let screen {
            let bounds = CGDisplayBounds(screen)
            if let window = self.window {
                window.setFrame(bounds, display: true)
                window.setFrameOrigin(bounds.origin)
            }
        }
    }

    override func loadWindow() {
        window = BlurWindow(contentRect: CGRect(x: 0, y: 0, width: 100, height: 100), styleMask: [], backing: .buffered, defer: true)
        self.window?.contentViewController = BlurViewController()
        self.window?.collectionBehavior = [.canJoinAllSpaces]
=======
    var screen: CGDirectDisplayID? = nil

    func updateWindowRect() {
        if let screen {
            let bounds = appKitDisplayBounds(screen)
            if let window = window {
                window.setFrame(bounds, display: true)
                window.setFrameOrigin(bounds.origin)
            }
        }
    }

    override func loadWindow() {
        window = BlurWindow(
            contentRect: CGRect(x: 0, y: 0, width: 100, height: 100),
            styleMask: [],
            backing: .buffered,
            defer: true
        )
        window?.contentViewController = BlurViewController()
        window?.collectionBehavior = [.canJoinAllSpaces]
>>>>>>> 7bda74b2
        if atLoginWindow() {
            window?.canBecomeVisibleWithoutLogin = true
        }
        updateWindowRect()
    }
}

class BlurViewController: NSViewController {
    init() {
        super.init(nibName: nil, bundle: nil)
    }

    @available(*, unavailable)
    required init?(coder _: NSCoder) {
        fatalError()
    }

    override func loadView() {
        super.viewDidLoad()
        view = NSView()
    }

    override func viewWillAppear() {
        super.viewWillAppear()
        view.window?.isOpaque = false
        view.window?.level = backdropWindowLevel

        let blurView = NSVisualEffectView(frame: view.bounds)
        blurView.blendingMode = .behindWindow
        if #available(macOS 10.14, *) {
            blurView.material = .fullScreenUI
        } else {
            // Fallback on earlier versions
            blurView.material = .sidebar
        }
        blurView.state = .active
        view.window?.contentView?.addSubview(blurView)
    }

    override func viewWillDisappear() {
        super.viewWillDisappear()
        view.window?.contentView?.removeFromSuperview()
    }
}

func getCGDisplayIds() -> [CGDirectDisplayID] {
    var displayCount: UInt32 = 0
    let err = CGGetActiveDisplayList(0, nil, &displayCount)
    if err == .success {
        var displayIDs: [CGDirectDisplayID] = Array(repeating: 0, count: Int(displayCount))
        let err = CGGetActiveDisplayList(displayCount, &displayIDs, nil)
        if err == .success {
            return displayIDs
        }
    }
    return []
}

/// Converts CGDisplayBounds to NSScreen.frame coordinates
func appKitDisplayBounds(_ display: CGDirectDisplayID) -> CGRect {
    let bounds = CGDisplayBounds(display)
    let mainDisplayHeight = CGDisplayBounds(CGMainDisplayID()).size.height
    return CGRect(x: bounds.origin.x,
                  y: mainDisplayHeight - bounds.origin.y - bounds.size.height,
                  width: bounds.size.width,
                  height: bounds.size.height)
}

class BackgroundBlurrer {
<<<<<<< HEAD
    
    var blurWindows = [BlurWindowController]()
    
    func getCGDisplayIds() -> [CGDirectDisplayID] {
        var displayCount: UInt32 = 0
        let err = CGGetActiveDisplayList(0, nil, &displayCount)
        if err == .success {
            var displayIDs: [CGDirectDisplayID] = Array(repeating: 0, count: Int(displayCount))
            let err = CGGetActiveDisplayList(displayCount, &displayIDs, nil)
            if err == .success {
                return displayIDs
            }
        }
        return []
    }
    
=======
    var blurWindows = [BlurWindowController]()

>>>>>>> 7bda74b2
    init() {
        for screen in getCGDisplayIds() {
            let blurWindow = BlurWindowController()
            blurWindow.screen = screen
            blurWindow.close()
            blurWindow.loadWindow()
            blurWindow.showWindow(self)
            blurWindows.append(blurWindow)
        }
        // React to display connected / disconnected / resized events
        NotificationCenter.default.addObserver(
            self,
<<<<<<< HEAD
            selector: #selector(self.updateBlur),
=======
            selector: #selector(updateBlur),
>>>>>>> 7bda74b2
            name: NSApplication.didChangeScreenParametersNotification,
            object: nil
        )
    }
<<<<<<< HEAD
    
=======

>>>>>>> 7bda74b2
    @objc func updateBlur() {
        let currentScreens = getCGDisplayIds()
        var existingScreens: Set<CGDirectDisplayID> = []
        for blurWindow in blurWindows {
            if let screen = blurWindow.screen {
                if !currentScreens.contains(screen) {
                    // a screen was detached/deactivated
                    blurWindow.close()
                    blurWindow.screen = nil
                } else {
                    existingScreens.insert(screen)
<<<<<<< HEAD
                    let screenRect = CGDisplayBounds(screen)
=======
                    let screenRect = appKitDisplayBounds(screen)
>>>>>>> 7bda74b2
                    let windowRect = blurWindow.window?.frame ?? .zero
                    if screenRect != windowRect {
                        // screen changed location or size
                        // we tried just resizing the window to match, but that
                        // did not work consistently at the loginwindow
                        // so just close the current window and open a new one
                        DispatchQueue.main.async {
                            blurWindow.close()
                            blurWindow.loadWindow()
                            blurWindow.showWindow(self)
                        }
                    }
                }
            }
        }
        // remove any controllers that don't have screens
        blurWindows.removeAll { $0.screen == nil }
        // now look for new screens
        for screen in currentScreens {
            if !existingScreens.contains(screen) {
                // a screen was attached
                let blurWindow = BlurWindowController()
                blurWindow.screen = screen
                DispatchQueue.main.async {
                    blurWindow.close()
                    blurWindow.loadWindow()
                    blurWindow.showWindow(self)
                }
                blurWindows.append(blurWindow)
            }
<<<<<<< HEAD
        }
    }

    deinit {
        for blurWindow in blurWindows {
            blurWindow.close()
        }
        blurWindows = [BlurWindowController]()
=======
        }
>>>>>>> 7bda74b2
    }

    deinit {
        for blurWindow in blurWindows {
            blurWindow.close()
        }
        blurWindows = [BlurWindowController]()
    }
}<|MERGE_RESOLUTION|>--- conflicted
+++ resolved
@@ -14,25 +14,6 @@
 }
 
 class BlurWindowController: NSWindowController {
-<<<<<<< HEAD
-    
-    var screen: CGDirectDisplayID? = nil
-    
-    func updateWindowRect() {
-        if let screen {
-            let bounds = CGDisplayBounds(screen)
-            if let window = self.window {
-                window.setFrame(bounds, display: true)
-                window.setFrameOrigin(bounds.origin)
-            }
-        }
-    }
-
-    override func loadWindow() {
-        window = BlurWindow(contentRect: CGRect(x: 0, y: 0, width: 100, height: 100), styleMask: [], backing: .buffered, defer: true)
-        self.window?.contentViewController = BlurViewController()
-        self.window?.collectionBehavior = [.canJoinAllSpaces]
-=======
     var screen: CGDirectDisplayID? = nil
 
     func updateWindowRect() {
@@ -54,7 +35,6 @@
         )
         window?.contentViewController = BlurViewController()
         window?.collectionBehavior = [.canJoinAllSpaces]
->>>>>>> 7bda74b2
         if atLoginWindow() {
             window?.canBecomeVisibleWithoutLogin = true
         }
@@ -124,27 +104,8 @@
 }
 
 class BackgroundBlurrer {
-<<<<<<< HEAD
-    
-    var blurWindows = [BlurWindowController]()
-    
-    func getCGDisplayIds() -> [CGDirectDisplayID] {
-        var displayCount: UInt32 = 0
-        let err = CGGetActiveDisplayList(0, nil, &displayCount)
-        if err == .success {
-            var displayIDs: [CGDirectDisplayID] = Array(repeating: 0, count: Int(displayCount))
-            let err = CGGetActiveDisplayList(displayCount, &displayIDs, nil)
-            if err == .success {
-                return displayIDs
-            }
-        }
-        return []
-    }
-    
-=======
     var blurWindows = [BlurWindowController]()
 
->>>>>>> 7bda74b2
     init() {
         for screen in getCGDisplayIds() {
             let blurWindow = BlurWindowController()
@@ -157,20 +118,12 @@
         // React to display connected / disconnected / resized events
         NotificationCenter.default.addObserver(
             self,
-<<<<<<< HEAD
-            selector: #selector(self.updateBlur),
-=======
             selector: #selector(updateBlur),
->>>>>>> 7bda74b2
             name: NSApplication.didChangeScreenParametersNotification,
             object: nil
         )
     }
-<<<<<<< HEAD
-    
-=======
 
->>>>>>> 7bda74b2
     @objc func updateBlur() {
         let currentScreens = getCGDisplayIds()
         var existingScreens: Set<CGDirectDisplayID> = []
@@ -182,11 +135,7 @@
                     blurWindow.screen = nil
                 } else {
                     existingScreens.insert(screen)
-<<<<<<< HEAD
-                    let screenRect = CGDisplayBounds(screen)
-=======
                     let screenRect = appKitDisplayBounds(screen)
->>>>>>> 7bda74b2
                     let windowRect = blurWindow.window?.frame ?? .zero
                     if screenRect != windowRect {
                         // screen changed location or size
@@ -217,18 +166,7 @@
                 }
                 blurWindows.append(blurWindow)
             }
-<<<<<<< HEAD
         }
-    }
-
-    deinit {
-        for blurWindow in blurWindows {
-            blurWindow.close()
-        }
-        blurWindows = [BlurWindowController]()
-=======
-        }
->>>>>>> 7bda74b2
     }
 
     deinit {
