//
//  MainWindowController.swift
//  Managed Software Center
//
//  Created by Greg Neagle on 6/29/18.
//  Copyright © 2018-2025 The Munki Project. All rights reserved.
//

import Cocoa
import WebKit


class MainWindowController: NSWindowController {
    
    var mainWindowConfigurationComplete = false
    var _alertedUserToOutstandingUpdates = false
    var _update_in_progress = false
    var _obnoxiousNotificationMode = false
    var managedsoftwareupdate_task = ""
    var cached_self_service = SelfService()
    var alert_controller = MSCAlertController()
    var htmlDir = ""
    var wkContentController = WKUserContentController()
    
    var sidebar_items = [
        ["title": "Software", "icon": "AllItemsTemplate"],
        ["title": "Categories", "icon": "CategoriesTemplate"],
        ["title": "My Items", "icon": "MyStuffTemplate"],
        ["title": "Updates", "icon": "UpdatesTemplate"]
    ]
    
    // status properties
    var _status_title = ""
    var stop_requested = false
    var user_warned_about_extra_updates = false
    var forceFrontmost = false
    
    // Cocoa UI binding properties
    
    @IBOutlet weak var sidebarViewController: SidebarViewController!
    @IBOutlet weak var mainContentViewController: MainContentViewController!
    @IBOutlet weak var toolbar: NSToolbar!
    @IBOutlet weak var searchField: NSSearchField!
    @IBOutlet weak var sidebarList: NSOutlineView!
    @IBOutlet weak var navigateBackMenuItem: NSMenuItem!
    @IBOutlet weak var findMenuItem: NSMenuItem!
    @IBOutlet weak var softwareMenuItem: NSMenuItem!
    @IBOutlet weak var categoriesMenuItem: NSMenuItem!
    @IBOutlet weak var myItemsMenuItem: NSMenuItem!
    @IBOutlet weak var updatesMenuItem: NSMenuItem!
    @IBOutlet weak var reloadPageMenuItem: NSMenuItem!
    
    @IBOutlet weak var webViewPlaceholder: NSView!
    var webView: WKWebView!
    
    var blurredBackground: BackgroundBlurrer?
    
    var pageLoadProgress: NSProgressIndicator?
    var navigateBackButton: NSToolbarItem?
    
    // Dangerous convenience alias so you can access the NSSplitViewController and manipulate it later on
    private var splitViewController: MainSplitViewController! {
        get { return contentViewController as? MainSplitViewController }
        set { contentViewController = newValue }
    }

<<<<<<< HEAD
    @objc private func onItemClicked() {
        if 0 ... sidebar_items.count ~= sidebar.clickedRow {
                clearSearchField()
                switch sidebar.clickedRow {
                    case 0:
                        loadAllSoftwarePage(self)
                    case 1:
                        loadCategoriesPage(self)
                    case 2:
                        loadMyItemsPage(self)
                    case 3:
                        loadUpdatesPage(self)
                    default:
                        loadCustomPage(selected_item: sidebar.clickedRow)
=======
    func setupSplitView() {
        let originalFrame = window?.frame ?? .zero
        let splitViewController = MainSplitViewController()

        let sidebarItem = NSSplitViewItem(sidebarWithViewController: sidebarViewController)
        if !optionalInstallsExist() {
            sidebarItem.isCollapsed = true
        }
        splitViewController.addSplitViewItem(sidebarItem)
        
        let mainContentItem = NSSplitViewItem(viewController: mainContentViewController)
        // TODO: remove this when Xcode 26 ships and we require it to build
        // we use this stupid condition because PermissionKit was introduced in the macOS 26 SDK
        // and there's no other straightforward way to do conditional compliation based on SDK
        // availability
        #if canImport(PermissionKit)
        if #available(macOS 26.0, *) {
            mainContentItem.automaticallyAdjustsSafeAreaInsets = true
        }
        #endif
        splitViewController.addSplitViewItem(mainContentItem)
        self.splitViewController = splitViewController
        // TODO: remove this hack. (Adding sidebar causes the window to expand, this resets it)
        if let window, originalFrame != .zero {
            window.setFrame(originalFrame, display: true)
        }
    }

    @objc func onItemClicked() {
        if 0 ... sidebar_items.count ~= sidebarList.clickedRow {
            clearSearchField()
            switch sidebarList.clickedRow {
                case 0:
                    loadAllSoftwarePage(self)
                case 1:
                    loadCategoriesPage(self)
                case 2:
                    loadMyItemsPage(self)
                case 3:
                    loadUpdatesPage(self)
                default:
                    loadUpdatesPage(self)
>>>>>>> f1035b8c
            }
        }
    }
    
    func appShouldTerminate() -> NSApplication.TerminateReply {
        // called by app delegate
        // when it receives applicationShouldTerminate:
        if getUpdateCount() == 0 {
            // no pending updates
            return .terminateNow
        }
        if !shouldFilterAppleUpdates() && appleUpdatesMustBeDoneWithSystemPreferences() {
            if shouldAggressivelyNotifyAboutAppleUpdates(days: 2) {
                if !currentPageIsUpdatesPage() {
                    loadUpdatesPage(self)
                }
                alert_controller.alertToAppleUpdates()
                setFilterAppleUpdates(true)
                return .terminateCancel
            }
        }
        if currentPageIsUpdatesPage() {
            if (!thereAreUpdatesToBeForcedSoon() && !shouldAggressivelyNotifyAboutMunkiUpdates()) {
                // We're already at the updates view, so user is aware of the
                // pending updates, so OK to just terminate
                // (unless there are some updates to be forced soon)
                return .terminateNow
            }
            if _alertedUserToOutstandingUpdates {
                if (thereAreUpdatesToBeForcedSoon() || shouldAggressivelyNotifyAboutMunkiUpdates()) {
                    // user keeps avoiding; let's try at next logout or restart
                    writeInstallAtStartupFlagFile(skipAppleUpdates: false)
                }
                return .terminateNow
            }
        }
        // we have pending updates and we have not yet warned the user
        // about them
        alert_controller.alertToPendingUpdates(self)
        return .terminateCancel
    }
    
    func currentPageIsUpdatesPage() -> Bool {
        // return true if current tab selected is Updates
        return sidebarList.selectedRow == 3
    }

    func blurBackground() {
        blurredBackground = BackgroundBlurrer()
        if let window = self.window {
            window.level = NSWindow.Level(rawValue: Int(CGWindowLevelForKey(.maximumWindow) + 1))
        }
    }
    
    func makeUsUnobnoxious() {
        // reverse all the obnoxious changes
        msc_log("MSC", "end_obnoxious_mode")
        
        // remove obnoxious presentation options
        NSApp.presentationOptions = NSApp.currentSystemPresentationOptions.subtracting(
            NSApplication.PresentationOptions([.hideDock, .disableHideApplication, .disableProcessSwitching, .disableForceQuit]))
        
        // remove blurred background
        blurredBackground = nil

        if let window = self.window {
            window.collectionBehavior = .fullScreenPrimary
            // turn .closable, .miniaturizable, .resizable back on
            let addedStyleMask : NSWindow.StyleMask = [.closable, .miniaturizable, .resizable]
            window.styleMask = window.styleMask.union(addedStyleMask)
            window.level = .normal
        }
        self.forceFrontmost = false
        // enable/disable controls as needed
        determineIfUpdateOnlyWindowOrUpdateAndOptionalWindowMode()
        reloadPageMenuItem.isEnabled = true
    }
    
    func makeUsObnoxious() {
        // makes this app and window impossible(?)/difficult to ignore
        msc_log("MSC", "start_obnoxious_mode")
        
        // make sure we're frontmost
        NSApp.activate(ignoringOtherApps: true)

      // If the window is not on the active space, force a space switch.
      // Return early, before locking down the presentation options. This will let the run loop spin, allowing
      // the space switch to occur. When the window becomes key, `makeUsObnoxious` will be called again.
      // On the second invocation, the window will be on the active space and this block will be skipped.
      if let window = self.window {
          if (!window.isOnActiveSpace) {
              NSApp.activate(ignoringOtherApps: true)
              window.orderFrontRegardless()
              return
          }
      }
        
        // make it very difficult to switch away from this app
        NSApp.presentationOptions = NSApp.currentSystemPresentationOptions.union(
            NSApplication.PresentationOptions([.hideDock, .disableHideApplication, .disableProcessSwitching, .disableForceQuit]))
        
        // alter some window properties to make the window harder to ignore
        if let window = self.window {
            window.center()
            window.collectionBehavior = .fullScreenNone
            window.styleMask = window.styleMask.subtracting(
                NSWindow.StyleMask([.miniaturizable, .resizable]))
            window.level = .floating
        }
        
        // disable all of the other controls
        updatesOnlyWindowMode()
        reloadPageMenuItem.isEnabled = false
        loadUpdatesPage(self)
        
        // set flag to cause us to always be brought to front
        self.forceFrontmost = true
        
        // blur everything behind the MSC window
        blurBackground()

        // seems redundant, but ensures the window is visible
        // in front of the blurred background even if it was minimized
        // previously
        self.showWindow(self)
    }
    
    func weShouldBeObnoxious() -> Bool {
        // returns a Bool to let us know if we should enter obnoxiousMode
        if thereAreUpdatesToBeForcedSoon() {
            return true
        }
        if shouldAggressivelyNotifyAboutMunkiUpdates() {
            return true
        }
        if shouldAggressivelyNotifyAboutAppleUpdates() {
            if userIsAdmin() || !userMustBeAdminToInstallAppleUpdates() {
                // only be obnoxious if the user can actually _do_ something
                return true
            }
        }
        return false
    }
    
    func updatesOnlyWindowMode() {
        findMenuItem.isHidden = true
        softwareMenuItem.isHidden = true
        categoriesMenuItem.isHidden = true
        myItemsMenuItem.isHidden = true
        updatesMenuItem.isHidden = true
        // ensure sidebar is collapsed
        guard let firstSplitView = splitViewController.splitViewItems.first else { return }
        if !firstSplitView.animator().isCollapsed {
            firstSplitView.animator().isCollapsed = true
        }
        loadUpdatesPage(self)
    }
    
    func updatesAndOptionalWindowMode() {
        findMenuItem.isHidden = false
        softwareMenuItem.isHidden = false
        categoriesMenuItem.isHidden = false
        myItemsMenuItem.isHidden = false
        updatesMenuItem.isHidden = false
        // ensure sidebar is visible
        guard let firstSplitView = splitViewController.splitViewItems.first else { return }
        if firstSplitView.animator().isCollapsed {
            firstSplitView.animator().isCollapsed = false
        }
    }
    
    func moveDirectlyToUpdatesPageIfNeeded() {
        if getUpdateCount() > 0 || !getProblemItems().isEmpty {
            loadUpdatesPage(self)
        }
    }
    
    func determineIfUpdateOnlyWindowOrUpdateAndOptionalWindowMode() {
        // if we have no optional_items set MSC to show updates only
        // if updates available go right to update screen
        if optionalInstallsExist() {
            updatesAndOptionalWindowMode()
            moveDirectlyToUpdatesPageIfNeeded()
        } else {
            updatesOnlyWindowMode()
        }
    }
    
    
    func loadInitialView() {
        // Called by app delegate from applicationDidFinishLaunching:
        
        // enable custom sidebar items if 11.0 or later // SF Symbols only supported on 11.0 or later
        if #available(macOS 11.0, *) {
            // add custom sidebar item if nessesary
            if let CustomSidebarItems = pref("CustomSidebarItems") as? Array<Dictionary<String, String>> {
                for CustomSidebarItem in CustomSidebarItems {
                    if let title = CustomSidebarItem["title"], let icon = CustomSidebarItem["icon"] {
                        sidebar_items.append( ["title": title, "icon": icon])
                        self.sidebar.reloadData()
                    }
                }
            }
        }
        
        if optionalInstallsExist() {
            loadAllSoftwarePage(self)
        } else {
            loadUpdatesPage(self)
        }
        determineIfUpdateOnlyWindowOrUpdateAndOptionalWindowMode()
        cached_self_service = SelfService()
    }
    
    func highlightSidebarItem(_ nameToHighlight: String) {
        for (index, item) in sidebar_items.enumerated() {
            if nameToHighlight == item["title"] {
                sidebarList.selectRowIndexes(IndexSet(integer: index), byExtendingSelection: false)
            }
        }
    }
    
    func clearSearchField() {
        self.searchField.stringValue = ""
    }
    
    
    func munkiStatusSessionEnded(withStatus sessionResult: Int, errorMessage: String) {
        // Called by StatusController when a Munki session ends
        msc_debug_log("MunkiStatus session ended: \(sessionResult)")
        if !errorMessage.isEmpty {
            msc_debug_log("MunkiStatus session error message: \(errorMessage)")
        }
        msc_debug_log("MunkiStatus session type: \(managedsoftwareupdate_task)")
        let tasktype = managedsoftwareupdate_task
        managedsoftwareupdate_task = ""
        _update_in_progress = false
        
        // The managedsoftwareupdate run will have changed state preferences
        // in ManagedInstalls.plist. Load the new values.
        reloadPrefs()
        if tasktype ==  "" {
            // probably a background session, but not one initiated by the user here
            resetAndReload()
            return
        }
        let lastCheckResult = pref("LastCheckResult") as? Int ?? 0
        if sessionResult != 0 || lastCheckResult < 0 {
            var alertMessageText = NSLocalizedString(
                "Update check failed", comment: "Update Check Failed title")
            var detailText = ""
            if tasktype == "installwithnologout" {
                msc_log("MSC", "cant_update", msg: "Install session failed")
                alertMessageText = NSLocalizedString(
                    "Install session failed", comment: "Install Session Failed title")
            }
            if sessionResult == -1 {
                // connection was dropped unexpectedly
                msc_log("MSC", "cant_update", msg: "unexpected process end")
                detailText = NSLocalizedString(
                    ("There is a configuration problem with the managed " +
                     "software installer. The process ended unexpectedly. " +
                     "Contact your systems administrator."),
                    comment: "Unexpected Session End message")
            } else if sessionResult == -2 {
                // session never started
                msc_log("MSC", "cant_update", msg: "process did not start")
                detailText = NSLocalizedString(
                    ("There is a configuration problem with the managed " +
                     "software installer. Could not start the process. " +
                     "Contact your systems administrator."),
                    comment: "Could Not Start Session message")
            } else if lastCheckResult == -1 {
                // server not reachable
                msc_log("MSC", "cant_update", msg: "cannot contact server")
                detailText = NSLocalizedString(
                    ("Managed Software Center cannot contact the update " +
                     "server at this time.\n" +
                     "Try again later. If this situation continues, " +
                     "contact your systems administrator."),
                    comment: "Cannot Contact Server detail")
            } else if lastCheckResult == -2 {
                // preflight failed
                msc_log("MSC", "cant_update", msg: "failed preflight")
                detailText = NSLocalizedString(
                    ("Managed Software Center cannot check for updates now.\n" +
                     "Try again later. If this situation continues, " +
                     "contact your systems administrator."),
                    comment: "Failed Preflight Check detail")
            }
            if !errorMessage.isEmpty {
                detailText = "\(detailText)\n\n\(errorMessage)"
            }
            // show the alert sheet
            if let thisWindow = self.window {
                thisWindow.makeKeyAndOrderFront(self)
                if let attachedSheet = thisWindow.attachedSheet {
                    // there's an existing sheet open; close it first
                    thisWindow.endSheet(attachedSheet)
                }
            }
            let alert = NSAlert()
            alert.messageText = alertMessageText
            alert.informativeText = detailText
            alert.addButton(withTitle: NSLocalizedString("OK", comment:"OK button title"))
            alert.beginSheetModal(for: self.window!, completionHandler: { (modalResponse) -> Void in
                self.resetAndReload()
            })
            return
        }
        if tasktype == "checktheninstall" {
            clearMunkiItemsCache()
            // possibly check again if choices have changed
            updateNow()
            return
        }
        
        // all done checking and/or installing: display results
        resetAndReload()
        
        if updateCheckNeeded() {
            // more stuff pending? Let's do it...
            updateNow()
        }
    }
            
    func resetAndReload() {
        // Clear cached values, reload from disk. Display any changes.
        // Typically called soon after a managedsoftwareupdate session completes
        msc_debug_log("resetAndReload method called")
        // need to clear out cached data
        clearMunkiItemsCache()
        // recache SelfService choices
        cached_self_service = SelfService()
        // copy any new custom client resources
        get_custom_resources()
        // pending updates may have changed
        _alertedUserToOutstandingUpdates = false
        // enable/disable controls as needed
        determineIfUpdateOnlyWindowOrUpdateAndOptionalWindowMode()
        // what page are we currently viewing?
        let page_url = webView.url
        let filename = page_url?.lastPathComponent ?? ""
        let name = (filename as NSString).deletingPathExtension
        let key = name.components(separatedBy: "-")[0]
        switch key {
        case "detail", "updatedetail":
            // item detail page; just rebuild and reload it
            load_page(filename)
        case "category", "filter", "developer":
            // optional item list page
            updateListPage()
        case "categories":
            // categories page
            updateCategoriesPage()
        case "myitems":
            // my items page
            updateMyItemsPage()
        case "updates":
            // updates page; just rebuild and reload it
            load_page("updates.html")
            if !shouldAggressivelyNotifyAboutMunkiUpdates() {
                _alertedUserToOutstandingUpdates = true
            }
            if _obnoxiousNotificationMode {
                if weShouldBeObnoxious() {
                    makeUsObnoxious()
                } else {
                    _obnoxiousNotificationMode = false
                    makeUsUnobnoxious()
                }
            }
        default:
            // should never get here
            msc_debug_log("Unexpected value for page name: \(filename)")
        }
        // update count might have changed
        displayUpdateCount()
    }
    
    func addJSmessageHandlers() {
        // define messages JavaScript can send us
        wkContentController.add(self, name: "openExternalLink")
        wkContentController.add(self, name: "installButtonClicked")
        wkContentController.add(self, name: "myItemsButtonClicked")
        wkContentController.add(self, name: "actionButtonClicked")
        wkContentController.add(self, name: "changeSelectedCategory")
        wkContentController.add(self, name: "updateOptionalInstallButtonClicked")
        wkContentController.add(self, name: "updateOptionalInstallButtonFinishAction")
    }

    func insertWebView() {
        // replace our webview placeholder with the real one
        if let superview = webViewPlaceholder?.superview {
            // define webview configuration
            let webConfiguration = WKWebViewConfiguration()
            addJSmessageHandlers()
            webConfiguration.userContentController = wkContentController
            
            // this and its replacement WKWebpagePreferences.allowsContentJavaScript
            // default to true. webConfiguration.preferences.javaScriptEnabled is deprecated,
            // So the easiest thing to do is just not call it or its replacement
            //webConfiguration.preferences.javaScriptEnabled = true
            // webConfiguration.preferences.javaEnabled is deprecated as of macOS 10.15,
            // and Java is no longer supported, so again, just don't set it
            //webConfiguration.preferences.javaEnabled = false
            
            if UserDefaults.standard.bool(forKey: "developerExtrasEnabled") {
                webConfiguration.preferences.setValue(true, forKey: "developerExtrasEnabled")
            }
            // init our webview
            let replacementWebView = MSCWebView(frame: webViewPlaceholder.frame, configuration: webConfiguration)
            replacementWebView.autoresizingMask = webViewPlaceholder.autoresizingMask
            //replacementWebView.translatesAutoresizingMaskIntoConstraints = false  // we'll add them later, by hand
            replacementWebView.allowsBackForwardNavigationGestures = false
            if #available(OSX 10.12, *) {
                replacementWebView.setValue(false, forKey: "drawsBackground")
            }
            replacementWebView.translatesAutoresizingMaskIntoConstraints = false
            // TODO: remove this when Xcode 26 ships and we require it to build
            // we use this stupid condition because PermissionKit was introduced in the macOS 26 SDK
            // and there's no other straightforward way to do conditional compliation based on SDK
            // availability
            #if canImport(PermissionKit)
            if #available(macOS 26.0, *) {
                // replace the placeholder in the window view with
                // a background extension view containing the webview
                let backgroundExtensionView = NSBackgroundExtensionView()
                backgroundExtensionView.frame = superview.frame
                backgroundExtensionView.automaticallyPlacesContentView = false
                backgroundExtensionView.contentView = replacementWebView
                backgroundExtensionView.translatesAutoresizingMaskIntoConstraints = false
                superview.replaceSubview(webViewPlaceholder, with: backgroundExtensionView)
                NSLayoutConstraint.activate([
                    backgroundExtensionView.leadingAnchor.constraint(equalTo: superview.leadingAnchor),
                    backgroundExtensionView.trailingAnchor.constraint(equalTo: superview.trailingAnchor),
                    backgroundExtensionView.topAnchor.constraint(equalTo: superview.topAnchor),
                    backgroundExtensionView.bottomAnchor.constraint(equalTo: superview.bottomAnchor)
                ])
            } else {
                // replace the placeholder in the window view with the real webview
                superview.replaceSubview(webViewPlaceholder, with: replacementWebView)
            }
            #else
            // replace the placeholder in the window view with the real webview
            superview.replaceSubview(webViewPlaceholder, with: replacementWebView)
            #endif
            webView = replacementWebView
            if #available(macOS 11.0, *) {
                let safeGuide = superview.safeAreaLayoutGuide
                NSLayoutConstraint.activate([
                    webView.leadingAnchor.constraint(equalTo: safeGuide.leadingAnchor),
                    webView.trailingAnchor.constraint(equalTo: safeGuide.trailingAnchor),
                    webView.topAnchor.constraint(equalTo: superview.topAnchor),
                    webView.bottomAnchor.constraint(equalTo: superview.bottomAnchor)
                ])
            } else {
                // Fallback on earlier versions
                NSLayoutConstraint.activate([
                    webView.leadingAnchor.constraint(equalTo: superview.leadingAnchor),
                    webView.trailingAnchor.constraint(equalTo: superview.trailingAnchor),
                    webView.topAnchor.constraint(equalTo: superview.topAnchor),
                    webView.bottomAnchor.constraint(equalTo: superview.bottomAnchor)
                ])
            }
            
            webView.navigationDelegate = self
        }
    }
    
    override func awakeFromNib() {
        // Stuff we need to initialize when we start
        super.awakeFromNib()
        if !mainWindowConfigurationComplete {
            // this is a bit of a hack since awakeFromNib gets called several times
            // but we only want this part of the config to run once
            mainWindowConfigurationComplete = true
            print("Before setupSplitView window frame: \(String(describing: window?.frame))")
            setupSplitView()
            print("After setupSplitView window frame: \(String(describing: window?.frame))")
            insertWebView()
            setNoPageCache()
            alert_controller = MSCAlertController()
            alert_controller.window = self.window
            htmlDir = html_dir()
            registerForNotifications()
        }
    }
    
    func registerForNotifications() {
        // register for notification messages
        let nc = DistributedNotificationCenter.default()
        // register for notification if user switches to/from Dark Mode
        nc.addObserver(self,
                       selector: #selector(self.interfaceThemeChanged(_:)),
                       name: NSNotification.Name(
                        rawValue: "AppleInterfaceThemeChangedNotification"),
                       object: nil,
                       suspensionBehavior: .deliverImmediately)
        // register for notification if available updates change
        nc.addObserver(self,
                       selector: #selector(self.updateAvailableUpdates(_:)),
                       name: NSNotification.Name(
                            rawValue: "com.googlecode.munki.managedsoftwareupdate.updateschanged"),
                       object: nil,
                       suspensionBehavior: .deliverImmediately)
        //register for notification to display a logout warning
        // from the logouthelper
        nc.addObserver(self,
                       selector: #selector(self.forcedLogoutWarning(_:)),
                       name: NSNotification.Name(
                            rawValue: "com.googlecode.munki.ManagedSoftwareUpdate.logoutwarn"),
                       object: nil,
                       suspensionBehavior: .deliverImmediately)
    }
    
    @objc func interfaceThemeChanged(_ notification: Notification) {
        // Called when user switches to/from Dark Mode
        let interface_theme = interfaceTheme()
        // call JavaScript in the webview to update the appearance CSS
        webView.evaluateJavaScript("changeAppearanceModeTo('\(interface_theme)')")
    }
    
    @objc func updateAvailableUpdates(_ notification: Notification) {
        // If a Munki session is not in progress (that we know of) and
        // we get a updateschanged notification, resetAndReload
        msc_debug_log("Managed Software Center got update notification")
        if !_update_in_progress {
            resetAndReload()
        }
    }
    
    @objc func forcedLogoutWarning(_ notification: Notification) {
        // Received a logout warning from the logouthelper for an
        // upcoming forced install
        msc_debug_log("Managed Software Center got forced logout warning")
        // got a notification of an upcoming forced install
        // switch to updates view, then display alert
        loadUpdatesPage(self)
        alert_controller.forcedLogoutWarning(notification)
    }
    
    @objc func checkForUpdates(suppress_apple_update_check: Bool = false) {
        // start an update check session
        if _update_in_progress {
            return
        }
        do {
            try startUpdateCheck(suppress_apple_update_check)
        } catch {
            munkiStatusSessionEnded(withStatus: -2, errorMessage: "\(error)")
            return
        }
        _update_in_progress = true
        //setFilterAppleUpdates(false)
        //setFilterStagedOSUpdate(false)
        displayUpdateCount()
        managedsoftwareupdate_task = "manualcheck"
        if let status_controller = (NSApp.delegate as? AppDelegate)?.statusController {
            status_controller.startMunkiStatusSession()
        }
        markRequestedItemsAsProcessing()
    }
    
    @objc func checkForUpdatesSkippingAppleUpdates() {
        checkForUpdates(suppress_apple_update_check: true)
    }
        
    func kickOffInstallSession() {
        // start an update install/removal session
        
        // check for need to logout, restart, firmware warnings
        // warn about blocking applications, etc...
        // then start an update session
        if updatesRequireRestart() || updatesRequireLogout() {
            if !currentPageIsUpdatesPage() {
                // switch to updates view
                loadUpdatesPage(self)
            } else {
                // we're already displaying the available updates
                _alertedUserToOutstandingUpdates = true
            }
            // warn about need to logout or restart
            alert_controller.confirmUpdatesAndInstall()
        } else {
            if alert_controller.alertedToBlockingAppsRunning() {
                loadUpdatesPage(self)
                return
            }
            if alert_controller.alertedToRunningOnBatteryAndCancelled() {
                loadUpdatesPage(self)
                return
            }
            if alert_controller.alertedToNotVolumeOwner() {
                clearMunkiItemsCache()
                setFilterStagedOSUpdate(true)
                setFilterAppleUpdates(false)
                loadUpdatesPage(self)
                return
            }
            if alert_controller.alertedToStagedOSUpgradeAndCancelled() {
                clearMunkiItemsCache()
                setFilterStagedOSUpdate(true)
                setFilterAppleUpdates(false)
                loadUpdatesPage(self)
                return
            }
            managedsoftwareupdate_task = ""
            msc_log("user", "install_without_logout")
            _update_in_progress = true
            displayUpdateCount()
            if let status_controller = (NSApp.delegate as? AppDelegate)?.statusController {
                status_controller._status_message = NSLocalizedString(
                    "Updating...", comment: "Updating message")
            }
            do {
                try justUpdate()
            } catch {
                msc_debug_log("Error starting install session: \(error)")
                munkiStatusSessionEnded(withStatus: -2, errorMessage: "\(error)")
            }
            managedsoftwareupdate_task = "installwithnologout"
            if let status_controller = (NSApp.delegate as? AppDelegate)?.statusController {
                status_controller.startMunkiStatusSession()
            }
            markPendingItemsAsInstalling()
        }
    }
    
    func markPendingItemsAsInstalling() {
        // While an install/removal session is happening, mark optional items
        // that are being installed/removed with the appropriate status
        msc_debug_log("marking pendingItems as installing")
        let install_info = getInstallInfo()
        let managed_installs = install_info["managed_installs"] as? [PlistDict] ?? [PlistDict]()
        let removals = install_info["removals"] as? [PlistDict] ?? [PlistDict]()
        let items_to_be_installed_names = managed_installs.filter(
            {$0["name"] != nil}).map({$0["name"] as! String})
        let items_to_be_removed_names = removals.filter(
            {$0["name"] != nil}).map({$0["name"] as! String})
        for name in items_to_be_installed_names {
            // remove names for user selections since we are installing
            user_install_selections.remove(name)
        }
        for name in items_to_be_removed_names {
            // remove names for user selections since we are removing
            user_removal_selections.remove(name)
        }
        for item in getOptionalInstallItems() {
            var new_status = ""
            if let name = item["name"] as? String {
                if items_to_be_installed_names.contains(name) {
                    msc_debug_log("Setting status for \(name) to \"installing\"")
                    new_status = "installing"
                } else if items_to_be_removed_names.contains(name) {
                    msc_debug_log("Setting status for \(name) to \"removing\"")
                    new_status = "removing"
                }
            }
            if !new_status.isEmpty {
                item["status"] = new_status
                updateDOMforOptionalItem(item)
            }
        }
    }
    
    func markRequestedItemsAsProcessing() {
        // When an update check session is happening, mark optional items
        // that have been requested as processing
        msc_debug_log("marking requested items as processing")
        for item in getOptionalInstallItems() {
            var new_status = ""
            let name = item["name"] as? String ?? ""
            if item["status"] as? String == "install-requested" {
                msc_debug_log("Setting status for \(name) to \"downloading\"")
                new_status = "downloading"
            } else if item["status"] as? String == "removal-requested" {
                msc_debug_log("Setting status for \(name) to \"preparing-removal\"")
                new_status = "preparing-removal"
            }
            if !new_status.isEmpty {
                item["status"] = new_status
                updateDOMforOptionalItem(item)
            }
        }
    }
    
    func updateNow() {
        /* If user has added to/removed from the list of things to be updated,
         run a check session. If there are no more changes, proceed to an update
         installation session if items to be installed/removed are exclusively
         those selected by the user in this session */
        if stop_requested {
            // reset the flag
            stop_requested = false
            resetAndReload()
            return
        }
        if updateCheckNeeded() {
            // any item status changes that require an update check?
            msc_debug_log("updateCheck needed")
            msc_log("user", "check_then_install_without_logout")
            // since we are just checking for changed self-service items
            // we can suppress the Apple update check
            _update_in_progress = true
            displayUpdateCount()
            do {
                try startUpdateCheck(true)
            } catch {
                msc_debug_log("Error starting check-then-install session: \(error)")
                munkiStatusSessionEnded(withStatus: -2, errorMessage: "\(error)")
                return
            }
            managedsoftwareupdate_task = "checktheninstall"
            if let status_controller = (NSApp.delegate as? AppDelegate)?.statusController {
                status_controller.startMunkiStatusSession()
            }
            markRequestedItemsAsProcessing()
        } else if !_alertedUserToOutstandingUpdates && updatesContainNonUserSelectedItems() {
            // current list of updates contains some not explicitly chosen by
            // the user
            msc_debug_log("updateCheck not needed, items require user approval")
            _update_in_progress = false
            displayUpdateCount()
            loadUpdatesPage(self)
            alert_controller.alertToExtraUpdates()
        } else {
            msc_debug_log("updateCheck not needed")
            _alertedUserToOutstandingUpdates = false
            _status_title = NSLocalizedString(
                "Update in progress.",
                comment: "Update In Progress primary text") + ".."
            kickOffInstallSession()
            _obnoxiousNotificationMode = false
            makeUsUnobnoxious()
        }
    }
    
    func getUpdateCount() -> Int {
        // Get the count of effective updates
        if _update_in_progress {
            return 0
        }
        return getEffectiveUpdateList().count
    }
    
    func displayUpdateCount() {
        // Display the update count as a badge in the sidebar
        // and as an icon badge in the Dock
        let updateCount = getUpdateCount()
        
        var cellView:MSCTableCellView?

        if let view = self.sidebarList.rowView(atRow: 3, makeIfNecessary: false) {
            cellView = view.view(atColumn: 0) as? MSCTableCellView
        }

        if updateCount > 0 {
            NSApp.dockTile.badgeLabel = String(updateCount)
            cellView?.badge.title = String(updateCount)
            cellView?.badge.isHidden = false
        } else {
            NSApp.dockTile.badgeLabel = nil
            cellView?.badge.isHidden = true
        }
    }
    
    func displayUpdatesProgressSpinner(_ shouldDisplay: Bool) {
        //
        var cellView:MSCTableCellView?
        if let view = self.sidebarList.rowView(atRow: 3, makeIfNecessary: false) {
            cellView = view.view(atColumn: 0) as? MSCTableCellView
        }
        if shouldDisplay {
            cellView?.badge.isHidden = true
            cellView?.spinner.startAnimation(self)
        } else {
            cellView?.spinner.stopAnimation(self)
        }
    }
    
    func updateMyItemsPage() {
        // Update the "My Items" page with current data.
        // Modifies the DOM to avoid ugly browser refresh
        let myitems_rows = buildMyItemsRows()
        setInnerHTML(myitems_rows, elementID: "my_items_rows")
    }
    
    func updateCategoriesPage() {
        // Update the Categories page with current data.
        // Modifies the DOM to avoid ugly browser refresh
        let items_html = buildCategoryItemsHTML()
        setInnerHTML(items_html, elementID: "optional_installs_items")
    }
    
    func updateListPage() {
        // Update the optional items list page with current data.
        // Modifies the DOM to avoid ugly browser refresh
        let page_url = webView.url
        let filename = page_url?.lastPathComponent ?? ""
        let name = ((filename as NSString).deletingPathExtension) as String
        let components = name.split(separator: "-", maxSplits: 1, omittingEmptySubsequences: false)
        let key = String(components[0])
        let value = String(components.count > 1 ? components[1] : "")
        var category = ""
        var our_filter = ""
        var developer = ""
        if key == "category" {
             if value != "all" {
                category = value
             }
        } else if key == "filter" {
            our_filter = value
        } else if key == "developer" {
            developer = value
        } else {
            msc_debug_log("updateListPage unexpected error: current page filename is \(filename)")
            return
        }
        msc_debug_log("updating software list page with " +
                      "category: '\(category)', developer: '\(developer)', " +
                      "filter: '\(our_filter)'")
        let items_html = buildListPageItemsHTML(
            category: category, developer: developer, filter: our_filter)
        setInnerHTML(items_html, elementID: "optional_installs_items")
    }
    
    func load_page(_ url_fragment: String) {
        // Tells the WebView to load the appropriate page
        msc_debug_log("load_page request for \(url_fragment)")
        
        let html_file = NSString.path(withComponents: [htmlDir, url_fragment])
        var request = URLRequest(url: URL(fileURLWithPath: html_file),
                                 cachePolicy: .reloadIgnoringLocalCacheData,
                                 timeoutInterval: TimeInterval(10.0))
        if url_fragment.starts(with: "http") {
            request = URLRequest(url: URL(string: url_fragment)!,
                                     cachePolicy: .reloadIgnoringLocalCacheData,
                                     timeoutInterval: TimeInterval(10.0))
        }
        
        webView.load(request)
        
        if url_fragment == "updates.html" {
            if !_update_in_progress && NSApp.isActive {
                // clear all earlier update notifications
                removeAllDeliveredNotifications()
            }
            // record that the user has been presented pending updates
            if !_update_in_progress && !shouldAggressivelyNotifyAboutMunkiUpdates() && !thereAreUpdatesToBeForcedSoon() {
                _alertedUserToOutstandingUpdates = true
            }
        }
    }
    
    func removeAllDeliveredNotifications() {
        // calls munki-notifier to remove all delivered notifications
        // we can't remove them directly since we didn't actually post them
        // so we can't use
        // NSUserNotificationCenter.default.removeAllDeliveredNotifications()
        let munkiNotifierPath = Bundle.main.bundlePath + "/Contents/Helpers/munki-notifier.app"
        if FileManager.default.fileExists(atPath: munkiNotifierPath) {
            NSLog("munki-notifier path: %@", munkiNotifierPath as String)
            // now make sure it's not already running
            let executablePath = munkiNotifierPath + "/Contents/MacOS/munki-notifier"
            let procs = getRunningProcessesWithUsers()
            for proc in procs {
                if proc["pathname"] == executablePath && proc["user"] == NSUserName() {
                    // munki-notifier is already running as this user
                    return
                }
            }
            let command = "/usr/bin/open"
            let args = ["-a", munkiNotifierPath, "--args", "-clear"]
            _ = exec(command, args: args)
        }
    }
    
    func handleMunkiURL(_ url: URL) {
        // Display page associated with munki:// url
        NSLog("Handling URL: %@", url.absoluteString)
        guard url.scheme == "munki" else {
            msc_debug_log("URL \(url) has unsupported scheme")
            return
        }
        guard let host = url.host else {
            msc_debug_log("URL \(url) has invalid format")
            return
        }
        var filename = unquote(host)
        // append ".html" if absent
        if !(filename.hasSuffix(".html")) {
            filename += ".html"
        }
        // if the user has minimized the main window, deminiaturize it
        if let window = self.window {
            if window.isMiniaturized {
                window.deminiaturize(self)
            }
        }
        // try to build and load the page
        if filename == "notify.html" {
            //resetAndReload()
            load_page("updates.html")
            if !_update_in_progress && getUpdateCount() > 0 {
                // we're notifying about pending updates. We might need to be obnoxious about it
                if let window = self.window {
                    // don't let people move the window mostly off-screen so
                    // they can ignore it
                    window.center()
                }
                if weShouldBeObnoxious() {
                    NSLog("%@", "Entering obnoxious mode")
                    makeUsObnoxious()
                    _obnoxiousNotificationMode = true
                }
            }
        } else {
            load_page(filename)
        }
    }

    func setNoPageCache() {
        /* We disable the back/forward page cache because
         we generate each page dynamically; we want things
         that are changed in one page view to be reflected
         immediately in all page views */
        // TO-DO: figure this out for WKWebView
        /*let identifier = "com.googlecode.munki.ManagedSoftwareCenter"
        if let prefs = WebPreferences(identifier: identifier) {
            prefs.usesPageCache = false
            webView.preferencesIdentifier = identifier
        }*/
    }
    
    func clearCache() {
        if #available(OSX 10.10, *) {
            let os_vers = OperatingSystemVersion(majorVersion: 10, minorVersion: 11, patchVersion: 0)
            if ProcessInfo().isOperatingSystemAtLeast(os_vers) {
                let cacheDataTypes = Set([WKWebsiteDataTypeDiskCache, WKWebsiteDataTypeMemoryCache])
                let dateFrom = Date.init(timeIntervalSince1970: 0)
                WKWebsiteDataStore.default().removeData(ofTypes: cacheDataTypes, modifiedSince: dateFrom, completionHandler: {})
                return
            }
        }
        // Fallback on earlier versions
        URLCache.shared.removeAllCachedResponses()
    }
<<<<<<< HEAD

    // WKNavigationDelegateMethods
    
    func webView(_ webView: WKWebView, decidePolicyFor navigationAction: WKNavigationAction, decisionHandler: @escaping (WKNavigationActionPolicy) -> Void) {
        if let url = navigationAction.request.url {
            msc_debug_log("Got load request for \(url)")
            if navigationAction.targetFrame == nil {
                // new window target
                // open link in default browser instead of in our app's WebView
                NSWorkspace.shared.open(url)
                decisionHandler(.cancel)
                return
            }
        }
        if let url = navigationAction.request.url, let scheme = url.scheme {
            msc_debug_log("Got URL scheme: \(scheme)")
            if scheme == "munki" {
                handleMunkiURL(url)
                decisionHandler(.cancel)
                return
            }
            
            if scheme == "mailto" {
                // open link in default mail client since WKWebView doesn't
                // forward these links natively
                NSWorkspace.shared.open(url)
                decisionHandler(.cancel)
                return
            }
            if url.scheme == "file" {
                // if this is a MSC page, generate it!
                if url.deletingLastPathComponent().path == htmlDir {
                    let filename = url.lastPathComponent
                    do {
                        try buildPage(filename)
                    } catch {
                        msc_debug_log(
                            "Could not build page for \(filename): \(error)")
                    }
                }
            }
        }
        decisionHandler(.allow)
    }
    
    func webView(_ webView: WKWebView,
                 decidePolicyFor navigationResponse: WKNavigationResponse,
                 decisionHandler: @escaping (WKNavigationResponsePolicy) -> Void) {
        if !(navigationResponse.canShowMIMEType) {
            if let url = navigationResponse.response.url {
                // open link in default browser instead of in our app's WebView
                NSWorkspace.shared.open(url)
                decisionHandler(.cancel)
                return
            }
        }
        decisionHandler(.allow)
    }
    
    func webView(_ webView: WKWebView,
                 didStartProvisionalNavigation navigation: WKNavigation!) {
        // Animate progress spinner while we load a page and highlight the
        // proper toolbar button
        progressSpinner.startAnimation(self)
        if let main_url = webView.url {
            let pagename = main_url.lastPathComponent
            msc_debug_log("Requested pagename is \(pagename)")
            if (pagename == "category-all.html" ||
                pagename.hasPrefix("detail-") ||
                pagename.hasPrefix("filter-") ||
                pagename.hasPrefix("developer-")) {
                highlightToolbarButtons("Software")
            } else if pagename == "categories.html" || pagename.hasPrefix("category-") {
                highlightToolbarButtons("Categories")
            } else if pagename == "myitems.html" {
                highlightToolbarButtons("My Items")
            } else if pagename == "updates.html" || pagename.hasPrefix("updatedetail-") {
                highlightToolbarButtons("Updates")
            } else {
                // no idea what type of item it is
                highlightToolbarButtons("")
            }
        }
    }
    
    func webView(_ webView: WKWebView, didFinish navigation: WKNavigation!) {
        // react to end of displaying a new page
        progressSpinner.stopAnimation(self)
        clearCache()
        let allowNavigateBack = webView.canGoBack
        let page_url = webView.url
        let filename = page_url?.lastPathComponent ?? ""
        let onMainPage = (
            ["category-all.html", "categories.html", "myitems.html", "updates.html"].contains(filename))
        navigateBackButton.isHidden = !allowNavigateBack || onMainPage
        navigateBackMenuItem.isEnabled = (allowNavigateBack && !onMainPage)
    }
    
    func webView(_ webView: WKWebView,
                 didFail navigation: WKNavigation!,
                 withError error: Error) {
        // Stop progress spinner and log error
        progressSpinner.stopAnimation(self)
        msc_debug_log("Committed load error: \(error)")
    }
    
    func webView(_ webView: WKWebView,
                 didFailProvisionalNavigation navigation: WKNavigation!,
                 withError error: Error) {
        // Stop progress spinner and log
        progressSpinner.stopAnimation(self)
        msc_debug_log("Provisional load error: \(error)")
        do {
            let files = try FileManager.default.contentsOfDirectory(atPath: htmlDir)
            msc_debug_log("Files in html_dir: \(files)")
        } catch {
            // ignore
        }
    }

    // JavaScript integration
    
    // handling DOM UI elements
    
    func setInnerHTML(_ htmlString: String, elementID: String) {
        if let rawData = htmlString.data(using: .utf8) {
            let encodedData = rawData.base64EncodedString()
            webView.evaluateJavaScript("setInnerHTMLforElementID('\(elementID)', '\(encodedData)')")
        }
    }
    
    func addToInnerHTML(_ htmlString: String, elementID: String) {
        if let rawData = htmlString.data(using: .utf8) {
            let encodedData = rawData.base64EncodedString()
            webView.evaluateJavaScript("addToInnerHTMLforElementID('\(elementID)', '\(encodedData)')")
        }
    }
    
    func setInnerText(_ textString: String, elementID: String) {
        if let rawData = textString.data(using: .utf8) {
            let encodedData = rawData.base64EncodedString()
            webView.evaluateJavaScript("setInnerTextforElementID('\(elementID)', '\(encodedData)')")
        }
    }
    
    func openExternalLink(_ url: String) {
        // open a link in the default browser
        msc_debug_log("External link request: \(url)")
        if let real_url = URL(string: url) {
            NSWorkspace.shared.open(real_url)
        }
    }
    
    func installButtonClicked() {
        // this method is called from JavaScript when the user
        // clicks the Install button in the Updates view
        if _update_in_progress {
            // this is now a stop/cancel button
            msc_log("user", "cancel_updates")
            if let status_controller = (NSApp.delegate as? AppDelegate)?.statusController {
                status_controller.disableStopButton()
                status_controller._status_stopBtnState = 1
            }
            stop_requested = true
            // send a notification that stop button was clicked
            let stop_request_flag_file = "/private/tmp/com.googlecode.munki.managedsoftwareupdate.stop_requested"
            if !FileManager.default.fileExists(atPath: stop_request_flag_file) {
                FileManager.default.createFile(atPath: stop_request_flag_file, contents: nil, attributes: nil)
            }
        } else if getUpdateCount() == 0 {
            // no updates, the button must say "Check Again"
            msc_log("user", "refresh_clicked")
            checkForUpdates()
        } else {
            // button must say "Update"
            // we're on the Updates page, so users can see all the pending/
            // outstanding updates
            _alertedUserToOutstandingUpdates = true
            if !shouldFilterAppleUpdates() && appleUpdatesMustBeDoneWithSystemPreferences() {
                // if there are pending Apple updates, alert the user to
                // install via System Preferences
                alert_controller.alertToAppleUpdates()
                setFilterAppleUpdates(true)
            } else {
                updateNow()
            }
        }
    }
    
   func updateOptionalInstallButtonClicked(_ item_name: String) {
        // this method is called from JavaScript when a user clicks
        // the cancel or add button in the updates list
        if let item = optionalItem(forName: item_name) {
            if (item["status"] as? String ?? "" == "update-available" &&
                    item["preupgrade_alert"] != nil) {
                displayPreInstallUninstallAlert(item["preupgrade_alert"] as? PlistDict ?? PlistDict(),
                                                action: updateOptionalInstallButtonBeginAction,
                                                item: item_name)
            } else {
                updateOptionalInstallButtonBeginAction(item_name)
            }
        } else {
            msc_debug_log("Unexpected error: Can't find item for \(item_name)")
        }
    }
    
    func updateOptionalInstallButtonBeginAction(_ item_name: String) {
        webView.evaluateJavaScript("fadeOutAndRemove('\(item_name)')")
    }
    
    func myItemsActionButtonClicked(_ item_name: String) {
        // this method is called from JavaScript when the user clicks
        // the Install/Remove/Cancel button in the My Items view
        if let item = optionalItem(forName: item_name) {
            if (item["status"] as? String ?? "" == "installed" &&
                    item["preuninstall_alert"] != nil) {
                displayPreInstallUninstallAlert(item["preuninstall_alert"] as? PlistDict ?? PlistDict(),
                                                action: myItemsActionButtonPerformAction,
                                                item: item_name)
            } else {
                myItemsActionButtonPerformAction(item_name)
            }
        } else {
            msc_debug_log("Unexpected error: Can't find item for \(item_name)")
        }
    }
    
    func myItemsActionButtonPerformAction(_ item_name: String) {
        // perform action needed when user clicks
        // the Install/Remove/Cancel button in the My Items view
        guard let item = optionalItem(forName: item_name) else {
            msc_debug_log(
                "User clicked MyItems action button for \(item_name)")
            msc_debug_log("Could not find item for \(item_name)")
            return
        }
        let prior_status = item["status"] as? String ?? ""
        if !update_status_for_item(item) {
            // there was a problem, can't continue
            return
        }
        displayUpdateCount()
        let current_status = item["status"] as? String ?? ""
        if current_status == "not-installed" {
            // we removed item from list of things to install
            // now remove from display
            webView.evaluateJavaScript("removeElementByID('\(item_name)_myitems_table_row')")
        } else {
            setInnerHTML(item["myitem_action_text"] as? String ?? "", elementID: "\(item_name)_action_button_text")
            setInnerHTML(item["myitem_status_text"] as? String ?? "", elementID: "\(item_name)_status_text")
            webView.evaluateJavaScript("document.getElementById('\(item_name)_status_text')).className = 'status \(current_status)'")
        }
        if ["install-requested", "removal-requested"].contains(current_status) {
            _alertedUserToOutstandingUpdates = false
            if !_update_in_progress {
                updateNow()
            }
        } else if ["staged-os-installer",
                   "will-be-installed",
                   "update-will-be-installed",
                   "will-be-removed"].contains(prior_status) {
            // cancelled a pending install or removal; should run an updatecheck
            checkForUpdates(suppress_apple_update_check: true)
        }
    }
    
    func actionButtonClicked(_ item_name: String) {
        // this method is called from JavaScript when the user clicks
        // the Install/Remove/Cancel button in the list or detail view
        if let item = optionalItem(forName: item_name) {
            var showAlert = true
            let status = item["status"] as? String ?? ""
            if status == "not-installed" && item["preinstall_alert"] != nil {
                displayPreInstallUninstallAlert(item["preinstall_alert"] as? PlistDict ?? PlistDict(),
                                                action: actionButtonPerformAction,
                                                item: item_name)
            } else if status == "installed" && item["preuninstall_alert"] != nil {
                displayPreInstallUninstallAlert(item["preuninstall_alert"] as? PlistDict ?? PlistDict(),
                                                action: actionButtonPerformAction,
                                                item: item_name)
            } else if status == "update-available" && item["preupgrade_alert"] != nil {
                displayPreInstallUninstallAlert(item["preupgrade_alert"] as? PlistDict ?? PlistDict(),
                                                action: actionButtonPerformAction,
                                                item: item_name)
            } else {
                actionButtonPerformAction(item_name)
                showAlert = false
            }
            if showAlert {
                msc_log("user", "show_alert")
            }
        } else {
            msc_debug_log(
                "User clicked Install/Remove/Upgrade/Cancel button in the list " +
                "or detail view")
            msc_debug_log("Unexpected error: Can't find item for \(item_name)")
        }
    }
=======
>>>>>>> f1035b8c
    
    func displayPreInstallUninstallAlert(_ alert: PlistDict, action: @escaping (String)->Void, item: String) {
        // Display an alert sheet before processing item install/upgrade
        // or uninstall
        let defaultAlertTitle = NSLocalizedString(
            "Attention", comment:"Pre Install Uninstall Upgrade Alert Title")
        let defaultAlertDetail = NSLocalizedString(
            "Some conditions apply to this software. " +
            "Please contact your administrator for more details",
            comment: "Pre Install Uninstall Upgrade Alert Detail")
        let defaultOKLabel = NSLocalizedString(
            "OK", comment: "OK button title")
        let defaultCancelLabel = NSLocalizedString(
            "Cancel", comment: "Cancel button title/short action text")
        
        let alertTitle = alert["alert_title"] as? String ?? defaultAlertTitle
        let alertDetail = alert["alert_detail"] as? String ?? defaultAlertDetail
        let OKLabel = alert["ok_label"] as? String ?? defaultOKLabel
        let cancelLabel = alert["cancel_label"] as? String ?? defaultCancelLabel
        
        // show the alert sheet
        self.window?.makeKeyAndOrderFront(self)
        let alert = NSAlert()
        alert.messageText = alertTitle
        alert.informativeText = alertDetail
        alert.addButton(withTitle: cancelLabel)
        alert.addButton(withTitle: OKLabel)
        alert.beginSheetModal(for: self.window!,
                              completionHandler: ({ (modalResponse) -> Void in
            if modalResponse == .alertFirstButtonReturn {
                // default is to cancel!
                msc_log("user", "alert_canceled")
            } else if modalResponse == .alertSecondButtonReturn {
                msc_log("user", "alert_accepted")
                // run our completion function
                action(item)
            }
        }))
    }
    
    func actionButtonPerformAction(_ item_name: String) {
        // Perform the action requested when clicking the action button
        // in the list or detail view
        if let item = optionalItem(forName: item_name) {
            let prior_status = item["status"] as? String ?? ""
            if !update_status_for_item(item) {
                // there was a problem, can't continue
                return
            }
            let current_status = item["status"] as? String ?? ""
            //msc_log("user", "action_button_\(current_status)", item_name)
            displayUpdateCount()
            updateDOMforOptionalItem(item)
            
            if ["install-requested", "removal-requested"].contains(current_status) {
                _alertedUserToOutstandingUpdates = false
                if !_update_in_progress {
                    updateNow()
                }
            } else if ["staged-os-installer",
                       "will-be-installed",
                       "update-will-be-installed",
                       "will-be-removed"].contains(prior_status) {
                // cancelled a pending install or removal; should run an updatecheck
                checkForUpdates(suppress_apple_update_check: true)
            }
        } else {
            msc_debug_log(
                "User clicked Install/Upgrade/Removal/Cancel button " +
                "in the list or detail view")
            msc_debug_log("Can't find item: \(item_name)")
            return
        }
    }
    
    func update_status_for_item(_ item: OptionalItem) -> Bool {
        /* Attempts to update an item's status; displays an error dialog
         if SelfServeManifest is not writable.
         Returns a boolean to indicate success */
        if item.update_status() {
            return true
        } else {
            let errMsg = "Could not update \(WRITEABLE_SELF_SERVICE_MANIFEST_PATH)"
            msc_debug_log(errMsg)
            let alertTitle = NSLocalizedString(
                "System configuration problem",
                comment: "System configuration problem alert title")
            let alertDetail = NSLocalizedString(
                "A systems configuration issue is preventing Managed Software " +
                "Center from operating correctly. The reported issue is: ",
                comment: "System configuration problem alert detail") + "\n" + errMsg
            let alert = NSAlert()
            alert.messageText = alertTitle
            alert.informativeText = alertDetail
            alert.addButton(withTitle: NSLocalizedString("OK", comment: "OK button title"))
            alert.runModal()
            return false
        }
    }
    
    func updateOptionalInstallButtonFinishAction(_ item_name: String) {
        // Perform the required action when a user clicks
        // the cancel or add button in the updates list
        msc_debug_log("Called updateOptionalInstallButtonFinishAction for \(item_name)")
        guard let item = optionalItem(forName: item_name) else {
            msc_debug_log(
                "Unexpected error: Can't find item for \(item_name)")
            return
        }
        
        // remove row for this item from its current table
        webView.evaluateJavaScript("removeElementByID('\(item_name)_update_item')")
        
        // update item status
        if !update_status_for_item(item) {
            // there was a problem, can't continue
            msc_debug_log(
                "Unexpected error: Can't update status of \(item_name)")
            return
        }
        
        let current_status = item["status"] as? String ?? ""
        msc_log("user", "optional_install_\(current_status)", msg: item_name)
        if pythonishBool(item["needs_update"]) {
            // make some new HTML for the updated item
            let item_template = getTemplate("update_item_template.html")
            item["added_class"] = "added"
            let item_html = item_template.substitute(item)
            if ["install-requested",
                    "update-will-be-installed", "installed"].contains(current_status) {
                // add the node to the updates-to-install table
                addToInnerHTML(item_html, elementID: "updates-to-install-table")
            }
            if current_status == "update-available" {
                // add the node to the other-updates table
                addToInnerHTML(item_html, elementID: "other-updates-table")
            }
        }
        
        // might need to toggle visibility of other updates div
        // find any optional installs with status update available
        let other_updates = getOptionalInstallItems().filter(
            { ($0["status"] as? String ?? "") == "update-available" }
        )
        if other_updates.isEmpty {
            webView.evaluateJavaScript("document.getElementById('other-updates').classList.add('hidden')")
        } else {
            webView.evaluateJavaScript("document.getElementById('other-updates').classList.remove('hidden')")
        }
        
        // update the updates-to-install header to reflect the new list of
        // updates to install
        setInnerText(updateCountMessage(getUpdateCount()), elementID: "update-count-string")
        setInnerText(getWarningText(shouldFilterAppleUpdates()), elementID: "update-warning-text")
    
        // update text of Install All button
        setInnerText(getInstallAllButtonTextForCount(getUpdateCount()), elementID: "install-all-button-text")
        
        // update count badges
        displayUpdateCount()
        
        if updateCheckNeeded() {
            // check for updates after a short delay so UI changes visually
            // complete first
            self.perform(#selector(self.checkForUpdatesSkippingAppleUpdates), with: nil, afterDelay: 1.0)
        }
    }

    func updateDOMforOptionalItem(_ item: OptionalItem) {
        // Update displayed status of an item
        let item_name = item["name"] as? String ?? ""
        msc_debug_log("Called updateDOMforOptionalItem for \(item_name)")
        let btn_id = "\(item_name)_action_button_text"
        let status_line_id = "\(item_name)_status_text"
        
        webView.evaluateJavaScript("document.getElementById('\(btn_id)').className")  { (result, error) in
            msc_debug_log("result: \(result ?? "<none>") error: \(String(describing: error))")
            if error == nil {
                var btn_classes = (result as? String ?? "").components(separatedBy: " ")
                // filter out status class
                btn_classes = btn_classes.filter(
                    { ["msc-button-inner", "large", "small", "install-updates"].contains($0) }
                )
                if let item_status = item["status"] as? String {
                    btn_classes.append(item_status)
                    let btnClassName = btn_classes.joined(separator: " ")
                    self.webView.evaluateJavaScript("document.getElementById('\(btn_id)').className = '\(btnClassName)'")
                    self.webView.evaluateJavaScript("document.getElementById('\(status_line_id)').className = '\(item_status)'")
                }
                if btn_classes.contains("install-updates") {
                    //(btn as! DOMHTMLElement).innerText = item["myitem_action_text"] as? String ?? ""
                    self.setInnerText(item["myitem_action_text"] as? String ?? "", elementID: btn_id)
                } else if btn_classes.contains("long_action_text") {
                    //(btn as! DOMHTMLElement).innerText = item["long_action_text"] as? String ?? ""
                    self.setInnerText(item["long_action_text"] as? String ?? "", elementID: btn_id)
                } else {
                    //(btn as! DOMHTMLElement).innerText = item["short_action_text"] as? String ?? ""
                    self.setInnerText(item["short_action_text"] as? String ?? "", elementID: btn_id)
                }
                // use innerHTML instead of innerText because sometimes the status
                // text contains html, like '<span class="warning">Some warning</span>'
                self.setInnerHTML(item["status_text"] as? String ?? "", elementID: "\(item_name)_status_text_span")
            }
        }
    }
    
    func changeSelectedCategory(_ category: String) {
        // this method is called from JavaScript when the user
        // changes the category selected in the sidebar popup
        let all_categories_label = NSLocalizedString(
            "All Categories", comment: "AllCategoriesLabel")
        let featured_label = NSLocalizedString("Featured", comment: "FeaturedLabel")
        if [all_categories_label, featured_label].contains(category) {
            load_page("category-all.html")
        } else {
            load_page("category-\(category).html")
        }
    }
    
    // MARK: IBActions
    @IBAction func showHelp(_ sender: Any) {
        if let helpURL = pref("HelpURL") as? String {
            if let finalURL = URL(string: helpURL) {
                NSWorkspace.shared.open(finalURL)
            }
        } else {
            let alertTitle = NSLocalizedString("Help", comment: "No help alert title")
            let alertDetail = NSLocalizedString(
                "Help isn't available for Managed Software Center.",
                comment: "No help alert detail")
            let alert = NSAlert()
            alert.messageText = alertTitle
            alert.informativeText = alertDetail
            alert.addButton(withTitle: NSLocalizedString("OK", comment: "OK button title"))
            alert.runModal()
        }
    }
    
    @IBAction func navigateBackBtnClicked(_ sender: Any) {
        clearSearchField()
        // Handle WebView back button
        webView.goBack(self)
        /*let page_url = webView.url
        let filename = page_url?.lastPathComponent ?? ""
        navigateBackButton.isHidden = !filename.hasPrefix("detail-")*/
    }
    
    @IBAction func loadAllSoftwarePage(_ sender: Any) {
        // Called by Navigate menu item
        clearSearchField()
        load_page("category-all.html")
    }
    
    @IBAction func loadCategoriesPage(_ sender: Any) {
        // Called by Navigate menu item
        clearSearchField()
        load_page("categories.html")
    }
    
    @IBAction func loadMyItemsPage(_ sender: Any) {
        // Called by Navigate menu item'''
        clearSearchField()
        load_page("myitems.html")
    }
    
    @IBAction func loadUpdatesPage(_ sender: Any) {
        // Called by Navigate menu item'''
        clearSearchField()
        load_page("updates.html")
    }
    
    func loadCustomPage(selected_item: Int) {
        // Called by Navigate menu item'''
        clearSearchField()
        var page = "updates.html"
        if let CustomSidebarItems = pref("CustomSidebarItems") as? Array<Dictionary<String, String>> {
            // get the page for the selected item
            let item = selected_item - 4
            if selected_item >= 0 {
                if let link = CustomSidebarItems[item]["link"] {
                    page = link
                }
            }
        }
        load_page(page)
    }
    
    @IBAction func searchFilterChanged(_ sender: Any) {
        // User changed the search field
        let filterString = searchField.stringValue.lowercased()
        if !filterString.isEmpty {
            msc_debug_log("Search filter is: \(filterString)")
            load_page("filter-\(filterString).html")
        }
    }
    
<<<<<<< HEAD
    // Whether rows are expandable by an arrow
    func outlineView(_ outlineView: NSOutlineView, isItemExpandable item: Any) -> Bool {
        return false
    }
    
    func outlineView(_ outlineView: NSOutlineView, rowViewForItem item: Any) -> NSTableRowView? {
        return MSCTableRowView(frame: NSZeroRect);
    }
    
    func outlineView(_ outlineView: NSOutlineView, didAdd rowView: NSTableRowView, forRow row: Int) {
        rowView.selectionHighlightStyle = .regular
    }
}

extension MainWindowController: NSOutlineViewDelegate {
    
    func outlineView(_ outlineView: NSOutlineView, viewFor tableColumn: NSTableColumn?, item: Any) -> NSView? {
        var view: MSCTableCellView?
        let itemDict = item as? [String: String]
        if let title = itemDict?["title"], let icon = itemDict?["icon"] {
            view = outlineView.makeView(withIdentifier: NSUserInterfaceItemIdentifier(rawValue: "ItemCell"), owner: self) as? MSCTableCellView
            if let textField = view?.title {
                textField.stringValue = title.localized(withComment: "\(title) label")
            }
            if let imageView = view?.imgView {
                imageView.image = NSImage(named: NSImage.Name(icon))?.tint(color: .secondaryLabelColor)
                if #available(macOS 11.0, *) {
                    if imageView.image == nil {
                        if let image = NSImage(systemSymbolName: icon,
                                               accessibilityDescription: nil) {
                            var config = NSImage.SymbolConfiguration(textStyle: .body,
                                                                     scale: .large)
                            imageView.image = image.withSymbolConfiguration(config)
                        }
                    }
                }
            }
        }
        return view
    }
}

extension NSImage {
    func tint(color: NSColor) -> NSImage {
        guard !self.isTemplate else { return self }
        
        let image = self.copy() as! NSImage
        image.lockFocus()
        
        color.set()
        
        let imageRect = NSRect(origin: NSZeroPoint, size: image.size)
        imageRect.fill(using: .sourceAtop)
        
        image.unlockFocus()
        image.isTemplate = false
        
        return image
=======
    @IBAction func reloadPage(_ sender: Any) {
        // User selected Reload page menu item. Reload the page and kick off an updatecheck
        msc_log("user", "reload_page_menu_item_selected")
        setFilterAppleUpdates(false)
        setFilterStagedOSUpdate(false)
        checkForUpdates()
        URLCache.shared.removeAllCachedResponses()
        webView.reload(sender)
>>>>>>> f1035b8c
    }

}<|MERGE_RESOLUTION|>--- conflicted
+++ resolved
@@ -64,22 +64,6 @@
         set { contentViewController = newValue }
     }
 
-<<<<<<< HEAD
-    @objc private func onItemClicked() {
-        if 0 ... sidebar_items.count ~= sidebar.clickedRow {
-                clearSearchField()
-                switch sidebar.clickedRow {
-                    case 0:
-                        loadAllSoftwarePage(self)
-                    case 1:
-                        loadCategoriesPage(self)
-                    case 2:
-                        loadMyItemsPage(self)
-                    case 3:
-                        loadUpdatesPage(self)
-                    default:
-                        loadCustomPage(selected_item: sidebar.clickedRow)
-=======
     func setupSplitView() {
         let originalFrame = window?.frame ?? .zero
         let splitViewController = MainSplitViewController()
@@ -122,7 +106,6 @@
                     loadUpdatesPage(self)
                 default:
                     loadUpdatesPage(self)
->>>>>>> f1035b8c
             }
         }
     }
@@ -1071,307 +1054,6 @@
         // Fallback on earlier versions
         URLCache.shared.removeAllCachedResponses()
     }
-<<<<<<< HEAD
-
-    // WKNavigationDelegateMethods
-    
-    func webView(_ webView: WKWebView, decidePolicyFor navigationAction: WKNavigationAction, decisionHandler: @escaping (WKNavigationActionPolicy) -> Void) {
-        if let url = navigationAction.request.url {
-            msc_debug_log("Got load request for \(url)")
-            if navigationAction.targetFrame == nil {
-                // new window target
-                // open link in default browser instead of in our app's WebView
-                NSWorkspace.shared.open(url)
-                decisionHandler(.cancel)
-                return
-            }
-        }
-        if let url = navigationAction.request.url, let scheme = url.scheme {
-            msc_debug_log("Got URL scheme: \(scheme)")
-            if scheme == "munki" {
-                handleMunkiURL(url)
-                decisionHandler(.cancel)
-                return
-            }
-            
-            if scheme == "mailto" {
-                // open link in default mail client since WKWebView doesn't
-                // forward these links natively
-                NSWorkspace.shared.open(url)
-                decisionHandler(.cancel)
-                return
-            }
-            if url.scheme == "file" {
-                // if this is a MSC page, generate it!
-                if url.deletingLastPathComponent().path == htmlDir {
-                    let filename = url.lastPathComponent
-                    do {
-                        try buildPage(filename)
-                    } catch {
-                        msc_debug_log(
-                            "Could not build page for \(filename): \(error)")
-                    }
-                }
-            }
-        }
-        decisionHandler(.allow)
-    }
-    
-    func webView(_ webView: WKWebView,
-                 decidePolicyFor navigationResponse: WKNavigationResponse,
-                 decisionHandler: @escaping (WKNavigationResponsePolicy) -> Void) {
-        if !(navigationResponse.canShowMIMEType) {
-            if let url = navigationResponse.response.url {
-                // open link in default browser instead of in our app's WebView
-                NSWorkspace.shared.open(url)
-                decisionHandler(.cancel)
-                return
-            }
-        }
-        decisionHandler(.allow)
-    }
-    
-    func webView(_ webView: WKWebView,
-                 didStartProvisionalNavigation navigation: WKNavigation!) {
-        // Animate progress spinner while we load a page and highlight the
-        // proper toolbar button
-        progressSpinner.startAnimation(self)
-        if let main_url = webView.url {
-            let pagename = main_url.lastPathComponent
-            msc_debug_log("Requested pagename is \(pagename)")
-            if (pagename == "category-all.html" ||
-                pagename.hasPrefix("detail-") ||
-                pagename.hasPrefix("filter-") ||
-                pagename.hasPrefix("developer-")) {
-                highlightToolbarButtons("Software")
-            } else if pagename == "categories.html" || pagename.hasPrefix("category-") {
-                highlightToolbarButtons("Categories")
-            } else if pagename == "myitems.html" {
-                highlightToolbarButtons("My Items")
-            } else if pagename == "updates.html" || pagename.hasPrefix("updatedetail-") {
-                highlightToolbarButtons("Updates")
-            } else {
-                // no idea what type of item it is
-                highlightToolbarButtons("")
-            }
-        }
-    }
-    
-    func webView(_ webView: WKWebView, didFinish navigation: WKNavigation!) {
-        // react to end of displaying a new page
-        progressSpinner.stopAnimation(self)
-        clearCache()
-        let allowNavigateBack = webView.canGoBack
-        let page_url = webView.url
-        let filename = page_url?.lastPathComponent ?? ""
-        let onMainPage = (
-            ["category-all.html", "categories.html", "myitems.html", "updates.html"].contains(filename))
-        navigateBackButton.isHidden = !allowNavigateBack || onMainPage
-        navigateBackMenuItem.isEnabled = (allowNavigateBack && !onMainPage)
-    }
-    
-    func webView(_ webView: WKWebView,
-                 didFail navigation: WKNavigation!,
-                 withError error: Error) {
-        // Stop progress spinner and log error
-        progressSpinner.stopAnimation(self)
-        msc_debug_log("Committed load error: \(error)")
-    }
-    
-    func webView(_ webView: WKWebView,
-                 didFailProvisionalNavigation navigation: WKNavigation!,
-                 withError error: Error) {
-        // Stop progress spinner and log
-        progressSpinner.stopAnimation(self)
-        msc_debug_log("Provisional load error: \(error)")
-        do {
-            let files = try FileManager.default.contentsOfDirectory(atPath: htmlDir)
-            msc_debug_log("Files in html_dir: \(files)")
-        } catch {
-            // ignore
-        }
-    }
-
-    // JavaScript integration
-    
-    // handling DOM UI elements
-    
-    func setInnerHTML(_ htmlString: String, elementID: String) {
-        if let rawData = htmlString.data(using: .utf8) {
-            let encodedData = rawData.base64EncodedString()
-            webView.evaluateJavaScript("setInnerHTMLforElementID('\(elementID)', '\(encodedData)')")
-        }
-    }
-    
-    func addToInnerHTML(_ htmlString: String, elementID: String) {
-        if let rawData = htmlString.data(using: .utf8) {
-            let encodedData = rawData.base64EncodedString()
-            webView.evaluateJavaScript("addToInnerHTMLforElementID('\(elementID)', '\(encodedData)')")
-        }
-    }
-    
-    func setInnerText(_ textString: String, elementID: String) {
-        if let rawData = textString.data(using: .utf8) {
-            let encodedData = rawData.base64EncodedString()
-            webView.evaluateJavaScript("setInnerTextforElementID('\(elementID)', '\(encodedData)')")
-        }
-    }
-    
-    func openExternalLink(_ url: String) {
-        // open a link in the default browser
-        msc_debug_log("External link request: \(url)")
-        if let real_url = URL(string: url) {
-            NSWorkspace.shared.open(real_url)
-        }
-    }
-    
-    func installButtonClicked() {
-        // this method is called from JavaScript when the user
-        // clicks the Install button in the Updates view
-        if _update_in_progress {
-            // this is now a stop/cancel button
-            msc_log("user", "cancel_updates")
-            if let status_controller = (NSApp.delegate as? AppDelegate)?.statusController {
-                status_controller.disableStopButton()
-                status_controller._status_stopBtnState = 1
-            }
-            stop_requested = true
-            // send a notification that stop button was clicked
-            let stop_request_flag_file = "/private/tmp/com.googlecode.munki.managedsoftwareupdate.stop_requested"
-            if !FileManager.default.fileExists(atPath: stop_request_flag_file) {
-                FileManager.default.createFile(atPath: stop_request_flag_file, contents: nil, attributes: nil)
-            }
-        } else if getUpdateCount() == 0 {
-            // no updates, the button must say "Check Again"
-            msc_log("user", "refresh_clicked")
-            checkForUpdates()
-        } else {
-            // button must say "Update"
-            // we're on the Updates page, so users can see all the pending/
-            // outstanding updates
-            _alertedUserToOutstandingUpdates = true
-            if !shouldFilterAppleUpdates() && appleUpdatesMustBeDoneWithSystemPreferences() {
-                // if there are pending Apple updates, alert the user to
-                // install via System Preferences
-                alert_controller.alertToAppleUpdates()
-                setFilterAppleUpdates(true)
-            } else {
-                updateNow()
-            }
-        }
-    }
-    
-   func updateOptionalInstallButtonClicked(_ item_name: String) {
-        // this method is called from JavaScript when a user clicks
-        // the cancel or add button in the updates list
-        if let item = optionalItem(forName: item_name) {
-            if (item["status"] as? String ?? "" == "update-available" &&
-                    item["preupgrade_alert"] != nil) {
-                displayPreInstallUninstallAlert(item["preupgrade_alert"] as? PlistDict ?? PlistDict(),
-                                                action: updateOptionalInstallButtonBeginAction,
-                                                item: item_name)
-            } else {
-                updateOptionalInstallButtonBeginAction(item_name)
-            }
-        } else {
-            msc_debug_log("Unexpected error: Can't find item for \(item_name)")
-        }
-    }
-    
-    func updateOptionalInstallButtonBeginAction(_ item_name: String) {
-        webView.evaluateJavaScript("fadeOutAndRemove('\(item_name)')")
-    }
-    
-    func myItemsActionButtonClicked(_ item_name: String) {
-        // this method is called from JavaScript when the user clicks
-        // the Install/Remove/Cancel button in the My Items view
-        if let item = optionalItem(forName: item_name) {
-            if (item["status"] as? String ?? "" == "installed" &&
-                    item["preuninstall_alert"] != nil) {
-                displayPreInstallUninstallAlert(item["preuninstall_alert"] as? PlistDict ?? PlistDict(),
-                                                action: myItemsActionButtonPerformAction,
-                                                item: item_name)
-            } else {
-                myItemsActionButtonPerformAction(item_name)
-            }
-        } else {
-            msc_debug_log("Unexpected error: Can't find item for \(item_name)")
-        }
-    }
-    
-    func myItemsActionButtonPerformAction(_ item_name: String) {
-        // perform action needed when user clicks
-        // the Install/Remove/Cancel button in the My Items view
-        guard let item = optionalItem(forName: item_name) else {
-            msc_debug_log(
-                "User clicked MyItems action button for \(item_name)")
-            msc_debug_log("Could not find item for \(item_name)")
-            return
-        }
-        let prior_status = item["status"] as? String ?? ""
-        if !update_status_for_item(item) {
-            // there was a problem, can't continue
-            return
-        }
-        displayUpdateCount()
-        let current_status = item["status"] as? String ?? ""
-        if current_status == "not-installed" {
-            // we removed item from list of things to install
-            // now remove from display
-            webView.evaluateJavaScript("removeElementByID('\(item_name)_myitems_table_row')")
-        } else {
-            setInnerHTML(item["myitem_action_text"] as? String ?? "", elementID: "\(item_name)_action_button_text")
-            setInnerHTML(item["myitem_status_text"] as? String ?? "", elementID: "\(item_name)_status_text")
-            webView.evaluateJavaScript("document.getElementById('\(item_name)_status_text')).className = 'status \(current_status)'")
-        }
-        if ["install-requested", "removal-requested"].contains(current_status) {
-            _alertedUserToOutstandingUpdates = false
-            if !_update_in_progress {
-                updateNow()
-            }
-        } else if ["staged-os-installer",
-                   "will-be-installed",
-                   "update-will-be-installed",
-                   "will-be-removed"].contains(prior_status) {
-            // cancelled a pending install or removal; should run an updatecheck
-            checkForUpdates(suppress_apple_update_check: true)
-        }
-    }
-    
-    func actionButtonClicked(_ item_name: String) {
-        // this method is called from JavaScript when the user clicks
-        // the Install/Remove/Cancel button in the list or detail view
-        if let item = optionalItem(forName: item_name) {
-            var showAlert = true
-            let status = item["status"] as? String ?? ""
-            if status == "not-installed" && item["preinstall_alert"] != nil {
-                displayPreInstallUninstallAlert(item["preinstall_alert"] as? PlistDict ?? PlistDict(),
-                                                action: actionButtonPerformAction,
-                                                item: item_name)
-            } else if status == "installed" && item["preuninstall_alert"] != nil {
-                displayPreInstallUninstallAlert(item["preuninstall_alert"] as? PlistDict ?? PlistDict(),
-                                                action: actionButtonPerformAction,
-                                                item: item_name)
-            } else if status == "update-available" && item["preupgrade_alert"] != nil {
-                displayPreInstallUninstallAlert(item["preupgrade_alert"] as? PlistDict ?? PlistDict(),
-                                                action: actionButtonPerformAction,
-                                                item: item_name)
-            } else {
-                actionButtonPerformAction(item_name)
-                showAlert = false
-            }
-            if showAlert {
-                msc_log("user", "show_alert")
-            }
-        } else {
-            msc_debug_log(
-                "User clicked Install/Remove/Upgrade/Cancel button in the list " +
-                "or detail view")
-            msc_debug_log("Unexpected error: Can't find item for \(item_name)")
-        }
-    }
-=======
->>>>>>> f1035b8c
     
     func displayPreInstallUninstallAlert(_ alert: PlistDict, action: @escaping (String)->Void, item: String) {
         // Display an alert sheet before processing item install/upgrade
@@ -1668,7 +1350,27 @@
         }
     }
     
-<<<<<<< HEAD
+    @IBAction func reloadPage(_ sender: Any) {
+        // User selected Reload page menu item. Reload the page and kick off an updatecheck
+        msc_log("user", "reload_page_menu_item_selected")
+        setFilterAppleUpdates(false)
+        setFilterStagedOSUpdate(false)
+        checkForUpdates()
+        URLCache.shared.removeAllCachedResponses()
+        webView.reload(sender)
+    }
+
+extension MainWindowController: NSOutlineViewDataSource {
+    // Number of items in the sidebar
+    func outlineView(_ outlineView: NSOutlineView, numberOfChildrenOfItem item: Any?) -> Int {
+        return sidebar_items.count
+    }
+    
+    // Items to be added to sidebar
+    func outlineView(_ outlineView: NSOutlineView, child index: Int, ofItem item: Any?) -> Any {
+        return sidebar_items[index]
+    }
+    
     // Whether rows are expandable by an arrow
     func outlineView(_ outlineView: NSOutlineView, isItemExpandable item: Any) -> Bool {
         return false
@@ -1727,16 +1429,11 @@
         image.isTemplate = false
         
         return image
-=======
-    @IBAction func reloadPage(_ sender: Any) {
-        // User selected Reload page menu item. Reload the page and kick off an updatecheck
-        msc_log("user", "reload_page_menu_item_selected")
-        setFilterAppleUpdates(false)
-        setFilterStagedOSUpdate(false)
-        checkForUpdates()
-        URLCache.shared.removeAllCachedResponses()
-        webView.reload(sender)
->>>>>>> f1035b8c
-    }
-
+    }
+}
+
+extension String {
+    func localized(withComment comment: String? = nil) -> String {
+        return NSLocalizedString(self, comment: comment ?? "")
+    }
 }