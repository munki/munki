--- conflicted
+++ resolved
@@ -306,11 +306,7 @@
 			attributes = {
 				CLASSPREFIX = MSC;
 				LastSwiftUpdateCheck = 0920;
-<<<<<<< HEAD
-				LastUpgradeCheck = 1240;
-=======
 				LastUpgradeCheck = 1420;
->>>>>>> 6c27df48
 				ORGANIZATIONNAME = "The Munki Project";
 				TargetAttributes = {
 					C0196316210507DB0009F51A = {
@@ -701,14 +697,6 @@
 			isa = XCBuildConfiguration;
 			buildSettings = {
 				ASSETCATALOG_COMPILER_APPICON_NAME = AppIcon;
-<<<<<<< HEAD
-				CODE_SIGN_IDENTITY = "Developer ID Application";
-				CODE_SIGN_INJECT_BASE_ENTITLEMENTS = NO;
-				CODE_SIGN_STYLE = Manual;
-				COMBINE_HIDPI_IMAGES = YES;
-				DEVELOPMENT_TEAM = 7TF6CSP83S;
-				ENABLE_HARDENED_RUNTIME = YES;
-=======
 				CODE_SIGN_IDENTITY = "";
 				"CODE_SIGN_IDENTITY[sdk=macosx*]" = "-";
 				CODE_SIGN_INJECT_BASE_ENTITLEMENTS = NO;
@@ -716,7 +704,6 @@
 				COMBINE_HIDPI_IMAGES = YES;
 				DEAD_CODE_STRIPPING = YES;
 				DEVELOPMENT_TEAM = "";
->>>>>>> 6c27df48
 				INFOPLIST_FILE = "$(SRCROOT)/Managed Software Center/Info.plist";
 				LD_RUNPATH_SEARCH_PATHS = "$(inherited) @executable_path/../Frameworks";
 				MACOSX_DEPLOYMENT_TARGET = 10.13;
@@ -732,14 +719,6 @@
 			isa = XCBuildConfiguration;
 			buildSettings = {
 				ASSETCATALOG_COMPILER_APPICON_NAME = AppIcon;
-<<<<<<< HEAD
-				CODE_SIGN_IDENTITY = "Developer ID Application";
-				CODE_SIGN_INJECT_BASE_ENTITLEMENTS = NO;
-				CODE_SIGN_STYLE = Manual;
-				COMBINE_HIDPI_IMAGES = YES;
-				DEVELOPMENT_TEAM = 7TF6CSP83S;
-				ENABLE_HARDENED_RUNTIME = YES;
-=======
 				CODE_SIGN_IDENTITY = "";
 				"CODE_SIGN_IDENTITY[sdk=macosx*]" = "-";
 				CODE_SIGN_INJECT_BASE_ENTITLEMENTS = NO;
@@ -747,7 +726,6 @@
 				COMBINE_HIDPI_IMAGES = YES;
 				DEAD_CODE_STRIPPING = YES;
 				DEVELOPMENT_TEAM = "";
->>>>>>> 6c27df48
 				INFOPLIST_FILE = "$(SRCROOT)/Managed Software Center/Info.plist";
 				LD_RUNPATH_SEARCH_PATHS = "$(inherited) @executable_path/../Frameworks";
 				MACOSX_DEPLOYMENT_TARGET = 10.13;
